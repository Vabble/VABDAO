// SPDX-License-Identifier: MIT

pragma solidity ^0.8.4;

import "@openzeppelin/contracts/token/ERC20/IERC20.sol";
import "@openzeppelin/contracts/security/ReentrancyGuard.sol";
import "../libraries/Helper.sol";
import "../interfaces/IUniHelper.sol";
import "../interfaces/IProperty.sol";
import "../interfaces/IOwnablee.sol";
import "../interfaces/IStakingPool.sol";

contract Subscription is ReentrancyGuard {
<<<<<<< HEAD
    event SubscriptionActivated(address indexed customer, address token, uint256 period);

=======
    /*//////////////////////////////////////////////////////////////
                           TYPE DECLARATIONS
    //////////////////////////////////////////////////////////////*/

    struct UserSubscription {
        uint256 activeTime;
        uint256 period;
        uint256 expireTime;
    }

    /*//////////////////////////////////////////////////////////////
                            STATE VARIABLES
    //////////////////////////////////////////////////////////////*/

>>>>>>> cd3fdf08
    address private immutable OWNABLE; // Ownablee contract address
    address private immutable UNI_HELPER; // UniHelper contract
    address private immutable DAO_PROPERTY; // Property contract
    address private immutable STAKING_POOL; // StakingPool contract

    address private immutable USDC_TOKEN;
    address private immutable VAB_TOKEN;
    address private immutable VAB_WALLET;

    uint256 private constant PERIOD_UNIT = 30 days; // 30 days
<<<<<<< HEAD
    uint256 private constant PERCENT60 = 60 * 1e8;
    uint256 private constant PERCENT40 = 40 * 1e8;

    uint256[] private discountList;

    struct UserSubscription {
        uint256 activeTime; // active time
        uint256 period; // period of subscription(ex: 1 => 1 month, 3 => 3 month)
        uint256 expireTime; // expire time
    }

    mapping(address => UserSubscription) public subscriptionInfo; // (user => UserSubscription)
=======
    uint256 constant PERCENT_SCALING_FACTOR = 1e8;
    uint256 private constant PRECISION_FACTOR = 1e10;
    uint256 private constant PERCENT60 = 60 * PERCENT_SCALING_FACTOR;
    uint256 private constant PERCENT40 = 40 * PERCENT_SCALING_FACTOR;

    uint256[] private discountList;

    mapping(address => UserSubscription) public subscriptionInfo; // (user => UserSubscription)

    /*//////////////////////////////////////////////////////////////
                                 EVENTS
    //////////////////////////////////////////////////////////////*/

    event SubscriptionActivated(address indexed customer, address token, uint256 period);
    event AssetWithdrawn(address indexed token, address indexed recipient, uint256 amount);

    /*//////////////////////////////////////////////////////////////
                               MODIFIERS
    //////////////////////////////////////////////////////////////*/
>>>>>>> cd3fdf08

    modifier onlyAuditor() {
        require(msg.sender == IOwnablee(OWNABLE).auditor(), "caller is not the auditor");
        _;
    }
<<<<<<< HEAD

    receive() external payable {}

    constructor(
        address _ownable,
        address _uniHelper,
        address _property,
        address _stakingPool,
        uint256[] memory _discountPercents
    ) {
        require(_ownable != address(0), "ownableContract: zero address");
        OWNABLE = _ownable;
        require(_uniHelper != address(0), "uniHelperContract: zero address");
        UNI_HELPER = _uniHelper;
        require(_property != address(0), "daoProperty: zero address");
        DAO_PROPERTY = _property;
        require(_stakingPool != address(0), "stakingPool: zero address");
        STAKING_POOL = _stakingPool;
=======

    modifier onlyVabWallet() {
        require(msg.sender == VAB_WALLET, "Unauthorized Access");
        _;
    }

    /*//////////////////////////////////////////////////////////////
                               FUNCTIONS
    //////////////////////////////////////////////////////////////*/

    /*//////////////////////////////////////////////////////////////
                              CONSTRUCTOR
    //////////////////////////////////////////////////////////////*/

    constructor(address _ownable, address _uniHelper, address _property, uint256[] memory _discountPercents) {
        require(_ownable != address(0), "ownableContract: zero address");
        require(_uniHelper != address(0), "uniHelperContract: zero address");
        require(_property != address(0), "daoProperty: zero address");
>>>>>>> cd3fdf08
        require(_discountPercents.length == 3, "discountList: bad length");

        OWNABLE = _ownable;
        UNI_HELPER = _uniHelper;
        DAO_PROPERTY = _property;
        discountList = _discountPercents;

        USDC_TOKEN = IOwnablee(_ownable).USDC_TOKEN();
        VAB_TOKEN = IOwnablee(_ownable).PAYOUT_TOKEN();
        VAB_WALLET = IOwnablee(_ownable).VAB_WALLET();
    }

<<<<<<< HEAD
    // ============= 0. Subscription by token and NFT. ===========
    /// @notice active subscription(pay $1 monthly as ETH/USDC/USDT/VAB...) for renting the films
    function activeSubscription(address _token, uint256 _period) external payable nonReentrant {
        if (_token != IOwnablee(OWNABLE).PAYOUT_TOKEN() && _token != address(0)) {
            require(IOwnablee(OWNABLE).isDepositAsset(_token), "activeSubscription: not allowed asset");
        }

        uint256 expectAmount = getExpectedSubscriptionAmount(_token, _period);
        if (_token == address(0)) {
            require(msg.value >= expectAmount, "activeSubscription: Insufficient paid");
            if (msg.value > expectAmount) {
                Helper.safeTransferETH(msg.sender, msg.value - expectAmount);
            }
        } else {
            Helper.safeTransferFrom(_token, msg.sender, address(this), expectAmount);

            // Approve token to send from this contract to UNI_HELPER contract
            if (IERC20(_token).allowance(address(this), UNI_HELPER) == 0) {
                Helper.safeApprove(_token, UNI_HELPER, IERC20(_token).totalSupply());
            }
        }

        uint256 usdcAmount;
        address usdcToken = IOwnablee(OWNABLE).USDC_TOKEN();
        address vabToken = IOwnablee(OWNABLE).PAYOUT_TOKEN();
        // if token is VAB, send USDC(convert from VFX to USDC) to wallet
        if (_token == vabToken) {
            bytes memory swapArgs = abi.encode(expectAmount, _token, usdcToken);
            usdcAmount = IUniHelper(UNI_HELPER).swapAsset(swapArgs);
            Helper.safeTransfer(usdcToken, IOwnablee(OWNABLE).VAB_WALLET(), usdcAmount);

            // Deposit VAB to StakingPool for the subscriber
            Helper.safeApprove(vabToken, STAKING_POOL, expectAmount);
            IStakingPool(STAKING_POOL).depositVABTo(msg.sender, expectAmount);
        }
        // if token != VAB, send VAB(convert token(60%) to VAB) and USDC(convert token(40%) to USDC)
        else {
            uint256 amount60 = (expectAmount * PERCENT60) / 1e10;
            // Send ETH from this contract to UNI_HELPER contract
            if (_token == address(0)) Helper.safeTransferETH(UNI_HELPER, amount60); // 60%

            bytes memory swapArgs = abi.encode(amount60, _token, vabToken);
            uint256 vabAmount = IUniHelper(UNI_HELPER).swapAsset(swapArgs);
            // Deposit VAB to StakingPool for the subscriber
            Helper.safeApprove(vabToken, STAKING_POOL, vabAmount);
            IStakingPool(STAKING_POOL).depositVABTo(msg.sender, vabAmount);

            if (_token == usdcToken) {
                usdcAmount = expectAmount - amount60;
            } else {
                // Send ETH from this contract to UNI_HELPER contract
                if (_token == address(0)) Helper.safeTransferETH(UNI_HELPER, expectAmount - amount60); // 40%

                bytes memory swapArgs1 = abi.encode(expectAmount - amount60, _token, usdcToken);
                usdcAmount = IUniHelper(UNI_HELPER).swapAsset(swapArgs1);
            }
            // Transfer USDC to wallet
            Helper.safeTransfer(usdcToken, IOwnablee(OWNABLE).VAB_WALLET(), usdcAmount);
        }

        UserSubscription storage subscription = subscriptionInfo[msg.sender];
        if (isActivedSubscription(msg.sender)) {
            uint256 oldPeriod = subscription.period;
            subscription.period = oldPeriod + _period;
            subscription.expireTime = subscription.activeTime + PERIOD_UNIT * (oldPeriod + _period);
        } else {
            subscription.activeTime = block.timestamp;
            subscription.period = _period;
            subscription.expireTime = block.timestamp + PERIOD_UNIT * _period;
        }

        emit SubscriptionActivated(msg.sender, _token, _period);
    }

    /// @notice Expected token amount that user should pay for activing the subscription
    function getExpectedSubscriptionAmount(address _token, uint256 _period) public view returns (uint256 expectAmount_) {
        require(_period != 0, "getExpectedSubscriptionAmount: Zero period");

        address usdcToken = IOwnablee(OWNABLE).USDC_TOKEN();
        address vabToken = IOwnablee(OWNABLE).PAYOUT_TOKEN();
        uint256 scriptAmount = _period * IProperty(DAO_PROPERTY).subscriptionAmount();

        if (_period < 3) {
            scriptAmount = scriptAmount;
        } else if (_period >= 3 && _period < 6) {
            scriptAmount = (scriptAmount * (100 - discountList[0]) * 1e8) / 1e10;
        } else if (_period >= 6 && _period < 12) {
            scriptAmount = (scriptAmount * (100 - discountList[1]) * 1e8) / 1e10;
        } else {
            scriptAmount = (scriptAmount * (100 - discountList[2]) * 1e8) / 1e10;
        }

        if (_token == vabToken) {
            expectAmount_ = IUniHelper(UNI_HELPER).expectedAmount((scriptAmount * PERCENT40) / 1e10, usdcToken, _token);
        } else if (_token == usdcToken) {
            expectAmount_ = scriptAmount;
        } else {
            expectAmount_ = IUniHelper(UNI_HELPER).expectedAmount(scriptAmount, usdcToken, _token);
=======
    receive() external payable { }

    /*//////////////////////////////////////////////////////////////
                                EXTERNAL
    //////////////////////////////////////////////////////////////*/

    function withdrawAsset(address token) external nonReentrant onlyVabWallet {
        uint256 amount;

        // Handle ETH withdrawal
        if (token == address(0)) {
            amount = address(this).balance;
            require(amount > 0, "Insufficient ETH balance");
            Helper.safeTransferETH(VAB_WALLET, amount);
        }
        // Handle token withdrawal
        else {
            amount = IERC20(token).balanceOf(address(this));
            require(amount > 0, "Insufficient token balance");
            Helper.safeTransfer(token, VAB_WALLET, amount);
        }

        emit AssetWithdrawn(token, VAB_WALLET, amount);
    }

    function withdrawAllAssets() external nonReentrant onlyVabWallet {
        uint256 totalEthBalance = address(this).balance;
        uint256 totalUsdcBalance = IERC20(USDC_TOKEN).balanceOf(address(this));
        uint256 totalVabBalance = IERC20(VAB_TOKEN).balanceOf(address(this));

        require(totalEthBalance > 0 || totalUsdcBalance > 0 || totalVabBalance > 0, "Nothing to withdraw");

        if (totalEthBalance > 0) {
            Helper.safeTransferETH(VAB_WALLET, totalEthBalance);
            emit AssetWithdrawn(address(0), VAB_WALLET, totalEthBalance);
        }

        if (totalUsdcBalance > 0) {
            Helper.safeTransfer(USDC_TOKEN, VAB_WALLET, totalUsdcBalance);
            emit AssetWithdrawn(USDC_TOKEN, VAB_WALLET, totalUsdcBalance);
        }

        if (totalVabBalance > 0) {
            Helper.safeTransfer(VAB_TOKEN, VAB_WALLET, totalVabBalance);
            emit AssetWithdrawn(VAB_TOKEN, VAB_WALLET, totalVabBalance);
        }
    }

    function swapAssetAndSendToVabWallet(address token) external nonReentrant {
        require(token == USDC_TOKEN || token == address(0) || token == VAB_TOKEN, "Token is not allowed");

        uint256 amount;

        if (token == address(0)) {
            amount = address(this).balance;
            Helper.safeTransferETH(UNI_HELPER, amount);
        } else {
            amount = IERC20(token).balanceOf(address(this));
            if (IERC20(token).allowance(address(this), UNI_HELPER) < amount) {
                Helper.safeApprove(token, UNI_HELPER, amount);
            }
        }

        require(amount > 0, "Insufficient balance");

        if (token != USDC_TOKEN) {
            amount = IUniHelper(UNI_HELPER).swapAsset(abi.encode(amount, token, USDC_TOKEN));
        }

        uint256 totalUsdcBalance = IERC20(USDC_TOKEN).balanceOf(address(this));

        Helper.safeTransfer(USDC_TOKEN, VAB_WALLET, totalUsdcBalance);

        emit AssetWithdrawn(USDC_TOKEN, VAB_WALLET, totalUsdcBalance);
    }

    function swapAllAssetsAndSendToVabWallet() external nonReentrant {
        uint256 ethAmount = address(this).balance;
        if (ethAmount > 0) {
            Helper.safeTransferETH(UNI_HELPER, ethAmount);
            IUniHelper(UNI_HELPER).swapAsset(abi.encode(ethAmount, address(0), USDC_TOKEN));
        }

        uint256 vabAmount = IERC20(VAB_TOKEN).balanceOf(address(this));
        if (vabAmount > 0) {
            if (IERC20(VAB_TOKEN).allowance(address(this), UNI_HELPER) < vabAmount) {
                Helper.safeApprove(VAB_TOKEN, UNI_HELPER, vabAmount);
            }
            IUniHelper(UNI_HELPER).swapAsset(abi.encode(vabAmount, VAB_TOKEN, USDC_TOKEN));
        }

        // Transfer all USDC to VAB wallet
        uint256 totalUsdcBalance = IERC20(USDC_TOKEN).balanceOf(address(this));
        require(totalUsdcBalance > 0, "No USDC balance after swaps");

        Helper.safeTransfer(USDC_TOKEN, VAB_WALLET, totalUsdcBalance);

        emit AssetWithdrawn(USDC_TOKEN, VAB_WALLET, totalUsdcBalance);
    }

    function activeSubscription(address _token, uint256 _period) external payable nonReentrant {
        uint256 expectedAmount = _validateAndGetAmount(_token, _period);

        _handlePayment(_token, expectedAmount);

        if (_token != VAB_TOKEN) {
            _handleSwapsAndTransfers(_token, expectedAmount);
>>>>>>> cd3fdf08
        }

        _updateSubscription(_period);

        emit SubscriptionActivated(msg.sender, _token, _period);
    }

<<<<<<< HEAD
    /// @notice Check if subscription period
    function isActivedSubscription(address _customer) public view returns (bool active_) {
=======
    function isActivedSubscription(address _customer) external view returns (bool active_) {
>>>>>>> cd3fdf08
        if (subscriptionInfo[_customer].expireTime > block.timestamp) active_ = true;
        else active_ = false;
    }

    function addDiscountPercent(uint256[] calldata _discountPercents) external onlyAuditor {
        require(_discountPercents.length == 3, "discountList: bad length");
        discountList = _discountPercents;
    }

<<<<<<< HEAD
    /// @notice get discount percent list
    function getDiscountPercentList() external view returns (uint256[] memory list_) {
        list_ = discountList;
    }
=======
    function getDiscountPercentList() external view returns (uint256[] memory list_) {
        list_ = discountList;
    }

    /*//////////////////////////////////////////////////////////////
                                 PUBLIC
    //////////////////////////////////////////////////////////////*/

    /// @notice Expected token amount that user should pay for activing the subscription
    function getExpectedSubscriptionAmount(
        address _token,
        uint256 _period
    )
        public
        view
        returns (uint256 expectedAmount_)
    {
        require(_period != 0, "getExpectedSubscriptionAmount: Zero period");

        uint256 scriptAmount = _period * IProperty(DAO_PROPERTY).subscriptionAmount();

        uint256 discount;
        if (_period >= 12) {
            discount = discountList[2];
        } else if (_period >= 6) {
            discount = discountList[1];
        } else if (_period >= 3) {
            discount = discountList[0];
        }

        if (discount > 0) {
            scriptAmount = scriptAmount * (100 - discount) * PERCENT_SCALING_FACTOR / PRECISION_FACTOR;
        }

        if (_token == VAB_TOKEN) {
            expectedAmount_ =
                IUniHelper(UNI_HELPER).expectedAmount((scriptAmount * PERCENT40) / PRECISION_FACTOR, USDC_TOKEN, _token);
        } else if (_token == USDC_TOKEN) {
            expectedAmount_ = scriptAmount;
        } else {
            expectedAmount_ = IUniHelper(UNI_HELPER).expectedAmount(scriptAmount, USDC_TOKEN, _token);
        }
    }

    /*//////////////////////////////////////////////////////////////
                                PRIVATE
    //////////////////////////////////////////////////////////////*/

    function _validateAndGetAmount(address _token, uint256 _period) private view returns (uint256) {
        if (_token != VAB_TOKEN && _token != address(0)) {
            require(IOwnablee(OWNABLE).isDepositAsset(_token), "activeSubscription: not allowed asset");
        }
        return getExpectedSubscriptionAmount(_token, _period);
    }

    function _handlePayment(address _token, uint256 expectedAmount) private {
        if (_token == address(0)) {
            require(msg.value >= expectedAmount, "activeSubscription: Insufficient paid");
            if (msg.value > expectedAmount) {
                Helper.safeTransferETH(msg.sender, msg.value - expectedAmount);
            }
        } else {
            Helper.safeTransferFrom(_token, msg.sender, address(this), expectedAmount);
        }
    }

    function _handleSwapsAndTransfers(address _token, uint256 expectedAmount) private {
        uint256 amount60 = expectedAmount * PERCENT60 / PRECISION_FACTOR;

        if (_token == address(0)) {
            Helper.safeTransferETH(UNI_HELPER, amount60);
        } else {
            if (IERC20(_token).allowance(address(this), UNI_HELPER) < expectedAmount) {
                Helper.safeApprove(_token, UNI_HELPER, expectedAmount);
            }
        }

        // Swap 60 % ETH / USDC => VAB and send it to the user
        uint256 vabAmount = IUniHelper(UNI_HELPER).swapAsset(abi.encode(amount60, _token, VAB_TOKEN));
        // TODO: This should go to the streaming balance of the user
        Helper.safeTransfer(VAB_TOKEN, VAB_WALLET, vabAmount);

        if (_token == USDC_TOKEN) {
            // @follow-up : should we send the total usdc balance of the contract ?
            uint256 usdcAmount = expectedAmount - amount60;
            Helper.safeTransfer(USDC_TOKEN, VAB_WALLET, usdcAmount);
        }
    }

    function _updateSubscription(uint256 _period) private {
        UserSubscription storage subscription = subscriptionInfo[msg.sender];
        uint256 currentTime = block.timestamp;

        if (subscription.expireTime > currentTime) {
            subscription.period += _period;
            subscription.expireTime = subscription.activeTime + PERIOD_UNIT * subscription.period;
        } else {
            // first time a user bought a subscription
            subscription.activeTime = currentTime;
            subscription.period = _period;
            subscription.expireTime = currentTime + PERIOD_UNIT * _period;
        }
    }
>>>>>>> cd3fdf08
}<|MERGE_RESOLUTION|>--- conflicted
+++ resolved
@@ -11,10 +11,6 @@
 import "../interfaces/IStakingPool.sol";
 
 contract Subscription is ReentrancyGuard {
-<<<<<<< HEAD
-    event SubscriptionActivated(address indexed customer, address token, uint256 period);
-
-=======
     /*//////////////////////////////////////////////////////////////
                            TYPE DECLARATIONS
     //////////////////////////////////////////////////////////////*/
@@ -29,7 +25,6 @@
                             STATE VARIABLES
     //////////////////////////////////////////////////////////////*/
 
->>>>>>> cd3fdf08
     address private immutable OWNABLE; // Ownablee contract address
     address private immutable UNI_HELPER; // UniHelper contract
     address private immutable DAO_PROPERTY; // Property contract
@@ -40,20 +35,6 @@
     address private immutable VAB_WALLET;
 
     uint256 private constant PERIOD_UNIT = 30 days; // 30 days
-<<<<<<< HEAD
-    uint256 private constant PERCENT60 = 60 * 1e8;
-    uint256 private constant PERCENT40 = 40 * 1e8;
-
-    uint256[] private discountList;
-
-    struct UserSubscription {
-        uint256 activeTime; // active time
-        uint256 period; // period of subscription(ex: 1 => 1 month, 3 => 3 month)
-        uint256 expireTime; // expire time
-    }
-
-    mapping(address => UserSubscription) public subscriptionInfo; // (user => UserSubscription)
-=======
     uint256 constant PERCENT_SCALING_FACTOR = 1e8;
     uint256 private constant PRECISION_FACTOR = 1e10;
     uint256 private constant PERCENT60 = 60 * PERCENT_SCALING_FACTOR;
@@ -73,15 +54,24 @@
     /*//////////////////////////////////////////////////////////////
                                MODIFIERS
     //////////////////////////////////////////////////////////////*/
->>>>>>> cd3fdf08
 
     modifier onlyAuditor() {
         require(msg.sender == IOwnablee(OWNABLE).auditor(), "caller is not the auditor");
         _;
     }
-<<<<<<< HEAD
-
-    receive() external payable {}
+
+    modifier onlyVabWallet() {
+        require(msg.sender == VAB_WALLET, "Unauthorized Access");
+        _;
+    }
+
+    /*//////////////////////////////////////////////////////////////
+                               FUNCTIONS
+    //////////////////////////////////////////////////////////////*/
+
+    /*//////////////////////////////////////////////////////////////
+                              CONSTRUCTOR
+    //////////////////////////////////////////////////////////////*/
 
     constructor(
         address _ownable,
@@ -91,38 +81,15 @@
         uint256[] memory _discountPercents
     ) {
         require(_ownable != address(0), "ownableContract: zero address");
-        OWNABLE = _ownable;
-        require(_uniHelper != address(0), "uniHelperContract: zero address");
-        UNI_HELPER = _uniHelper;
-        require(_property != address(0), "daoProperty: zero address");
-        DAO_PROPERTY = _property;
-        require(_stakingPool != address(0), "stakingPool: zero address");
-        STAKING_POOL = _stakingPool;
-=======
-
-    modifier onlyVabWallet() {
-        require(msg.sender == VAB_WALLET, "Unauthorized Access");
-        _;
-    }
-
-    /*//////////////////////////////////////////////////////////////
-                               FUNCTIONS
-    //////////////////////////////////////////////////////////////*/
-
-    /*//////////////////////////////////////////////////////////////
-                              CONSTRUCTOR
-    //////////////////////////////////////////////////////////////*/
-
-    constructor(address _ownable, address _uniHelper, address _property, uint256[] memory _discountPercents) {
-        require(_ownable != address(0), "ownableContract: zero address");
         require(_uniHelper != address(0), "uniHelperContract: zero address");
         require(_property != address(0), "daoProperty: zero address");
->>>>>>> cd3fdf08
         require(_discountPercents.length == 3, "discountList: bad length");
+        require(_stakingPool != address(0), "stakingPool: zero address");
 
         OWNABLE = _ownable;
         UNI_HELPER = _uniHelper;
         DAO_PROPERTY = _property;
+        STAKING_POOL = _stakingPool;
         discountList = _discountPercents;
 
         USDC_TOKEN = IOwnablee(_ownable).USDC_TOKEN();
@@ -130,107 +97,7 @@
         VAB_WALLET = IOwnablee(_ownable).VAB_WALLET();
     }
 
-<<<<<<< HEAD
-    // ============= 0. Subscription by token and NFT. ===========
-    /// @notice active subscription(pay $1 monthly as ETH/USDC/USDT/VAB...) for renting the films
-    function activeSubscription(address _token, uint256 _period) external payable nonReentrant {
-        if (_token != IOwnablee(OWNABLE).PAYOUT_TOKEN() && _token != address(0)) {
-            require(IOwnablee(OWNABLE).isDepositAsset(_token), "activeSubscription: not allowed asset");
-        }
-
-        uint256 expectAmount = getExpectedSubscriptionAmount(_token, _period);
-        if (_token == address(0)) {
-            require(msg.value >= expectAmount, "activeSubscription: Insufficient paid");
-            if (msg.value > expectAmount) {
-                Helper.safeTransferETH(msg.sender, msg.value - expectAmount);
-            }
-        } else {
-            Helper.safeTransferFrom(_token, msg.sender, address(this), expectAmount);
-
-            // Approve token to send from this contract to UNI_HELPER contract
-            if (IERC20(_token).allowance(address(this), UNI_HELPER) == 0) {
-                Helper.safeApprove(_token, UNI_HELPER, IERC20(_token).totalSupply());
-            }
-        }
-
-        uint256 usdcAmount;
-        address usdcToken = IOwnablee(OWNABLE).USDC_TOKEN();
-        address vabToken = IOwnablee(OWNABLE).PAYOUT_TOKEN();
-        // if token is VAB, send USDC(convert from VFX to USDC) to wallet
-        if (_token == vabToken) {
-            bytes memory swapArgs = abi.encode(expectAmount, _token, usdcToken);
-            usdcAmount = IUniHelper(UNI_HELPER).swapAsset(swapArgs);
-            Helper.safeTransfer(usdcToken, IOwnablee(OWNABLE).VAB_WALLET(), usdcAmount);
-
-            // Deposit VAB to StakingPool for the subscriber
-            Helper.safeApprove(vabToken, STAKING_POOL, expectAmount);
-            IStakingPool(STAKING_POOL).depositVABTo(msg.sender, expectAmount);
-        }
-        // if token != VAB, send VAB(convert token(60%) to VAB) and USDC(convert token(40%) to USDC)
-        else {
-            uint256 amount60 = (expectAmount * PERCENT60) / 1e10;
-            // Send ETH from this contract to UNI_HELPER contract
-            if (_token == address(0)) Helper.safeTransferETH(UNI_HELPER, amount60); // 60%
-
-            bytes memory swapArgs = abi.encode(amount60, _token, vabToken);
-            uint256 vabAmount = IUniHelper(UNI_HELPER).swapAsset(swapArgs);
-            // Deposit VAB to StakingPool for the subscriber
-            Helper.safeApprove(vabToken, STAKING_POOL, vabAmount);
-            IStakingPool(STAKING_POOL).depositVABTo(msg.sender, vabAmount);
-
-            if (_token == usdcToken) {
-                usdcAmount = expectAmount - amount60;
-            } else {
-                // Send ETH from this contract to UNI_HELPER contract
-                if (_token == address(0)) Helper.safeTransferETH(UNI_HELPER, expectAmount - amount60); // 40%
-
-                bytes memory swapArgs1 = abi.encode(expectAmount - amount60, _token, usdcToken);
-                usdcAmount = IUniHelper(UNI_HELPER).swapAsset(swapArgs1);
-            }
-            // Transfer USDC to wallet
-            Helper.safeTransfer(usdcToken, IOwnablee(OWNABLE).VAB_WALLET(), usdcAmount);
-        }
-
-        UserSubscription storage subscription = subscriptionInfo[msg.sender];
-        if (isActivedSubscription(msg.sender)) {
-            uint256 oldPeriod = subscription.period;
-            subscription.period = oldPeriod + _period;
-            subscription.expireTime = subscription.activeTime + PERIOD_UNIT * (oldPeriod + _period);
-        } else {
-            subscription.activeTime = block.timestamp;
-            subscription.period = _period;
-            subscription.expireTime = block.timestamp + PERIOD_UNIT * _period;
-        }
-
-        emit SubscriptionActivated(msg.sender, _token, _period);
-    }
-
-    /// @notice Expected token amount that user should pay for activing the subscription
-    function getExpectedSubscriptionAmount(address _token, uint256 _period) public view returns (uint256 expectAmount_) {
-        require(_period != 0, "getExpectedSubscriptionAmount: Zero period");
-
-        address usdcToken = IOwnablee(OWNABLE).USDC_TOKEN();
-        address vabToken = IOwnablee(OWNABLE).PAYOUT_TOKEN();
-        uint256 scriptAmount = _period * IProperty(DAO_PROPERTY).subscriptionAmount();
-
-        if (_period < 3) {
-            scriptAmount = scriptAmount;
-        } else if (_period >= 3 && _period < 6) {
-            scriptAmount = (scriptAmount * (100 - discountList[0]) * 1e8) / 1e10;
-        } else if (_period >= 6 && _period < 12) {
-            scriptAmount = (scriptAmount * (100 - discountList[1]) * 1e8) / 1e10;
-        } else {
-            scriptAmount = (scriptAmount * (100 - discountList[2]) * 1e8) / 1e10;
-        }
-
-        if (_token == vabToken) {
-            expectAmount_ = IUniHelper(UNI_HELPER).expectedAmount((scriptAmount * PERCENT40) / 1e10, usdcToken, _token);
-        } else if (_token == usdcToken) {
-            expectAmount_ = scriptAmount;
-        } else {
-            expectAmount_ = IUniHelper(UNI_HELPER).expectedAmount(scriptAmount, usdcToken, _token);
-=======
-    receive() external payable { }
+    receive() external payable {}
 
     /*//////////////////////////////////////////////////////////////
                                 EXTERNAL
@@ -260,7 +127,10 @@
         uint256 totalUsdcBalance = IERC20(USDC_TOKEN).balanceOf(address(this));
         uint256 totalVabBalance = IERC20(VAB_TOKEN).balanceOf(address(this));
 
-        require(totalEthBalance > 0 || totalUsdcBalance > 0 || totalVabBalance > 0, "Nothing to withdraw");
+        require(
+            totalEthBalance > 0 || totalUsdcBalance > 0 || totalVabBalance > 0,
+            "Nothing to withdraw"
+        );
 
         if (totalEthBalance > 0) {
             Helper.safeTransferETH(VAB_WALLET, totalEthBalance);
@@ -279,7 +149,10 @@
     }
 
     function swapAssetAndSendToVabWallet(address token) external nonReentrant {
-        require(token == USDC_TOKEN || token == address(0) || token == VAB_TOKEN, "Token is not allowed");
+        require(
+            token == USDC_TOKEN || token == address(0) || token == VAB_TOKEN,
+            "Token is not allowed"
+        );
 
         uint256 amount;
 
@@ -337,7 +210,6 @@
 
         if (_token != VAB_TOKEN) {
             _handleSwapsAndTransfers(_token, expectedAmount);
->>>>>>> cd3fdf08
         }
 
         _updateSubscription(_period);
@@ -345,12 +217,7 @@
         emit SubscriptionActivated(msg.sender, _token, _period);
     }
 
-<<<<<<< HEAD
-    /// @notice Check if subscription period
-    function isActivedSubscription(address _customer) public view returns (bool active_) {
-=======
     function isActivedSubscription(address _customer) external view returns (bool active_) {
->>>>>>> cd3fdf08
         if (subscriptionInfo[_customer].expireTime > block.timestamp) active_ = true;
         else active_ = false;
     }
@@ -360,12 +227,6 @@
         discountList = _discountPercents;
     }
 
-<<<<<<< HEAD
-    /// @notice get discount percent list
-    function getDiscountPercentList() external view returns (uint256[] memory list_) {
-        list_ = discountList;
-    }
-=======
     function getDiscountPercentList() external view returns (uint256[] memory list_) {
         list_ = discountList;
     }
@@ -378,11 +239,7 @@
     function getExpectedSubscriptionAmount(
         address _token,
         uint256 _period
-    )
-        public
-        view
-        returns (uint256 expectedAmount_)
-    {
+    ) public view returns (uint256 expectedAmount_) {
         require(_period != 0, "getExpectedSubscriptionAmount: Zero period");
 
         uint256 scriptAmount = _period * IProperty(DAO_PROPERTY).subscriptionAmount();
@@ -397,16 +254,25 @@
         }
 
         if (discount > 0) {
-            scriptAmount = scriptAmount * (100 - discount) * PERCENT_SCALING_FACTOR / PRECISION_FACTOR;
+            scriptAmount =
+                (scriptAmount * (100 - discount) * PERCENT_SCALING_FACTOR) /
+                PRECISION_FACTOR;
         }
 
         if (_token == VAB_TOKEN) {
-            expectedAmount_ =
-                IUniHelper(UNI_HELPER).expectedAmount((scriptAmount * PERCENT40) / PRECISION_FACTOR, USDC_TOKEN, _token);
+            expectedAmount_ = IUniHelper(UNI_HELPER).expectedAmount(
+                (scriptAmount * PERCENT40) / PRECISION_FACTOR,
+                USDC_TOKEN,
+                _token
+            );
         } else if (_token == USDC_TOKEN) {
             expectedAmount_ = scriptAmount;
         } else {
-            expectedAmount_ = IUniHelper(UNI_HELPER).expectedAmount(scriptAmount, USDC_TOKEN, _token);
+            expectedAmount_ = IUniHelper(UNI_HELPER).expectedAmount(
+                scriptAmount,
+                USDC_TOKEN,
+                _token
+            );
         }
     }
 
@@ -416,7 +282,10 @@
 
     function _validateAndGetAmount(address _token, uint256 _period) private view returns (uint256) {
         if (_token != VAB_TOKEN && _token != address(0)) {
-            require(IOwnablee(OWNABLE).isDepositAsset(_token), "activeSubscription: not allowed asset");
+            require(
+                IOwnablee(OWNABLE).isDepositAsset(_token),
+                "activeSubscription: not allowed asset"
+            );
         }
         return getExpectedSubscriptionAmount(_token, _period);
     }
@@ -428,12 +297,14 @@
                 Helper.safeTransferETH(msg.sender, msg.value - expectedAmount);
             }
         } else {
-            Helper.safeTransferFrom(_token, msg.sender, address(this), expectedAmount);
+            // Deposit VAB to StakingPool for the subscriber
+            Helper.safeApprove(_token, STAKING_POOL, expectedAmount);
+            IStakingPool(STAKING_POOL).depositVABTo(msg.sender, expectedAmount);
         }
     }
 
     function _handleSwapsAndTransfers(address _token, uint256 expectedAmount) private {
-        uint256 amount60 = expectedAmount * PERCENT60 / PRECISION_FACTOR;
+        uint256 amount60 = (expectedAmount * PERCENT60) / PRECISION_FACTOR;
 
         if (_token == address(0)) {
             Helper.safeTransferETH(UNI_HELPER, amount60);
@@ -444,7 +315,9 @@
         }
 
         // Swap 60 % ETH / USDC => VAB and send it to the user
-        uint256 vabAmount = IUniHelper(UNI_HELPER).swapAsset(abi.encode(amount60, _token, VAB_TOKEN));
+        uint256 vabAmount = IUniHelper(UNI_HELPER).swapAsset(
+            abi.encode(amount60, _token, VAB_TOKEN)
+        );
         // TODO: This should go to the streaming balance of the user
         Helper.safeTransfer(VAB_TOKEN, VAB_WALLET, vabAmount);
 
@@ -469,5 +342,4 @@
             subscription.expireTime = currentTime + PERIOD_UNIT * _period;
         }
     }
->>>>>>> cd3fdf08
 }