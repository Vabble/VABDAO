--- conflicted
+++ resolved
@@ -24,11 +24,8 @@
 import "../interfaces/IVabbleFund.sol";
 import "../interfaces/IVabbleDAO.sol";
 import "../interfaces/IVote.sol";
-<<<<<<< HEAD
 import "../libraries/DAOOperations.sol";
-=======
-import "../libraries/DAOOperations .sol";
->>>>>>> cd3fdf08
+
 
 contract VabbleDAO is ReentrancyGuard {
     using Counters for Counters.Counter;
@@ -115,11 +112,7 @@
     /// @notice One-time migration function to import existing film proposals
     /// @dev Can only be called once by the auditor
     /// @param _filmDetails Array of film details corresponding to the film IDs
-<<<<<<< HEAD
-    function migrateFilmProposals(IVabbleDAO.Film[] calldata _filmDetails) external onlyAuditor {
-=======
     function migrateFilmProposals(IVabbleDAO.Film[] calldata _filmDetails) external {
->>>>>>> cd3fdf08
         require(!migrationPerformed, "Migration already completed");
         migrationPerformed = true;
         DAOOperations.migrateFilmProposals(
