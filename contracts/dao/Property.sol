--- conflicted
+++ resolved
@@ -12,80 +12,91 @@
 import "../interfaces/IOwnablee.sol";
 
 contract Property is ReentrancyGuard {
+
     event AuditorProposalCreated(address indexed creator, address member, string title, string description);
     event RewardFundProposalCreated(address indexed creator, address member, string title, string description);
     event FilmBoardProposalCreated(address indexed creator, address member, string title, string description);
     event FilmBoardMemberRemoved(address indexed caller, address member);
     event PropertyProposalCreated(address indexed creator, uint256 property, uint256 flag, string title, string description);
-
-    uint256 public filmVotePeriod; // 0 - film vote period
-    uint256 public agentVotePeriod; // 1 - vote period for replacing auditor
-    uint256 public disputeGracePeriod; // 2 - grace period for replacing Auditor
-    uint256 public propertyVotePeriod; // 3 - vote period for updating properties
-    uint256 public lockPeriod; // 4 - lock period for staked VAB
-    uint256 public rewardRate; // 5 - day rewards rate => 0.0004%(1% = 1e8, 100% = 1e10)
-    uint256 public filmRewardClaimPeriod; // 6 - period when the auditor can submit the films reward results to be claimed
-    uint256 public maxAllowPeriod; // 7 - max allowed period for removing filmBoard member
-    uint256 public proposalFeeAmount; // 8 - USDC amount($100) studio should pay when create a proposal
-    uint256 public fundFeePercent; // 9 - percent(2% = 2*1e8) of fee on the amount raised
-    uint256 public minDepositAmount; // 10 - USDC min amount($50) that a customer can deposit to a film approved for funding
-    uint256 public maxDepositAmount; // 11 - USDC max amount($5000) that a customer can deposit to a film approved for funding
-    uint256 public maxMintFeePercent; // 12 - 10%(1% = 1e8, 100% = 1e10)
-    uint256 public minVoteCount; // 13 - 5 ppl(minium voter count for approving the proposal)
-    uint256 public minStakerCountPercent; // 14 - percent(5% = 5*1e8)
-    uint256 public availableVABAmount; // 15 - vab amount for replacing the auditor
-    uint256 public boardVotePeriod; // 16 - filmBoard vote period
-    uint256 public boardVoteWeight; // 17 - filmBoard member's vote weight
-    uint256 public rewardVotePeriod; // 18 - withdraw address setup for moving to V2
-    uint256 public subscriptionAmount; // 19 - user need to have an active subscription(pay $1 per month) for rent films.
-    uint256 public boardRewardRate; // 20 - 25%(1% = 1e8, 100% = 1e10) more reward rate for filmboard members
+    
+    struct Proposal {
+        string title;          // proposal title
+        string description;    // proposal description
+        uint256 createTime;    // proposal created timestamp
+        uint256 approveTime;   // proposal approved timestamp
+        address creator;       // proposal creator address        
+        Helper.Status status;  // status of proposal
+    }
+  
+    address private immutable OWNABLE;        // Ownablee contract address 
+    address private immutable VOTE;           // Vote contract address
+    address private immutable STAKING_POOL;   // StakingPool contract address
+    address private immutable UNI_HELPER;     // UniHelper contract address
+    address public DAO_FUND_REWARD;       // address for sending the DAO rewards fund
+
+    uint256 public filmVotePeriod;       // 0 - film vote period
+    uint256 public agentVotePeriod;      // 1 - vote period for replacing auditor
+    uint256 public disputeGracePeriod;   // 2 - grace period for replacing Auditor
+    uint256 public propertyVotePeriod;   // 3 - vote period for updating properties    
+    uint256 public lockPeriod;           // 4 - lock period for staked VAB
+    uint256 public rewardRate;           // 5 - day rewards rate => 0.0004%(1% = 1e8, 100% = 1e10)
+    uint256 public filmRewardClaimPeriod;// 6 - period when the auditor can submit the films reward results to be claimed
+    uint256 public maxAllowPeriod;       // 7 - max allowed period for removing filmBoard member
+    uint256 public proposalFeeAmount;    // 8 - USDC amount($100) studio should pay when create a proposal
+    uint256 public fundFeePercent;       // 9 - percent(2% = 2*1e8) of fee on the amount raised
+    uint256 public minDepositAmount;     // 10 - USDC min amount($50) that a customer can deposit to a film approved for funding
+    uint256 public maxDepositAmount;     // 11 - USDC max amount($5000) that a customer can deposit to a film approved for funding
+    uint256 public maxMintFeePercent;    // 12 - 10%(1% = 1e8, 100% = 1e10)
+    uint256 public minVoteCount;         // 13 - 5 ppl(minium voter count for approving the proposal)
+    uint256 public minStakerCountPercent;// 14 - percent(5% = 5*1e8)
+    uint256 public availableVABAmount;   // 15 - vab amount for replacing the auditor    
+    uint256 public boardVotePeriod;      // 16 - filmBoard vote period
+    uint256 public boardVoteWeight;      // 17 - filmBoard member's vote weight
+    uint256 public rewardVotePeriod;     // 18 - withdraw address setup for moving to V2
+    uint256 public subscriptionAmount;   // 19 - user need to have an active subscription(pay $1 per month) for rent films.    
+    uint256 public boardRewardRate;      // 20 - 25%(1% = 1e8, 100% = 1e10) more reward rate for filmboard members
 
     uint256[] private maxPropertyList;
     uint256[] private minPropertyList;
     uint256 public governanceProposalCount;
 
-    uint256[] private filmVotePeriodList; // 0
-    uint256[] private agentVotePeriodList; // 1
-    uint256[] private disputeGracePeriodList; // 2
-    uint256[] private propertyVotePeriodList; // 3
-    uint256[] private lockPeriodList; // 4
-    uint256[] private rewardRateList; // 5
-    uint256[] private filmRewardClaimPeriodList; // 6
-    uint256[] private maxAllowPeriodList; // 7
-    uint256[] private proposalFeeAmountList; // 8
-    uint256[] private fundFeePercentList; // 9
-    uint256[] private minDepositAmountList; // 10
-    uint256[] private maxDepositAmountList; // 11
-    uint256[] private maxMintFeePercentList; // 12
-    uint256[] private minVoteCountList; // 13
-    uint256[] private minStakerCountPercentList; // 14
-    uint256[] private availableVABAmountList; // 15
-    uint256[] private boardVotePeriodList; // 16
-    uint256[] private boardVoteWeightList; // 17
-    uint256[] private rewardVotePeriodList; // 18
-    uint256[] private subscriptionAmountList; // 19
-    uint256[] private boardRewardRateList; // 20
-
-    address[] private agentList; // for replacing auditor
-    address[] private rewardAddressList; // for adding v2 pool address
-    address[] private filmBoardCandidates; // filmBoard candidates and if isBoardWhitelist is true, become filmBoard member
-    address[] private filmBoardMembers; // filmBoard members
+    uint256[] private filmVotePeriodList;          // 0
+    uint256[] private agentVotePeriodList;         // 1
+    uint256[] private disputeGracePeriodList;      // 2 
+    uint256[] private propertyVotePeriodList;      // 3
+    uint256[] private lockPeriodList;              // 4
+    uint256[] private rewardRateList;              // 5
+    uint256[] private filmRewardClaimPeriodList;   // 6
+    uint256[] private maxAllowPeriodList;          // 7
+    uint256[] private proposalFeeAmountList;       // 8
+    uint256[] private fundFeePercentList;          // 9
+    uint256[] private minDepositAmountList;        // 10
+    uint256[] private maxDepositAmountList;        // 11
+    uint256[] private maxMintFeePercentList;       // 12
+    uint256[] private minVoteCountList;            // 13
+    uint256[] private minStakerCountPercentList;   // 14
+    uint256[] private availableVABAmountList;      // 15   
+    uint256[] private boardVotePeriodList;         // 16
+    uint256[] private boardVoteWeightList;         // 17
+    uint256[] private rewardVotePeriodList;        // 18
+    uint256[] private subscriptionAmountList;      // 19
+    uint256[] private boardRewardRateList;         // 20
+
+    address[] private agentList;             // for replacing auditor
+    address[] private rewardAddressList;     // for adding v2 pool address
+    address[] private filmBoardCandidates;   // filmBoard candidates and if isBoardWhitelist is true, become filmBoard member
+    address[] private filmBoardMembers;      // filmBoard members
 
     // flag=1 =>agent, 2=>board, 3=>reward
-    mapping(uint256 => mapping(address => uint256)) private isGovWhitelist; // (flag => (address => 0: no, 1: candiate, 2: member))
+    mapping(uint256 => mapping(address => uint256)) private isGovWhitelist;      // (flag => (address => 0: no, 1: candiate, 2: member))
     mapping(uint256 => mapping(uint256 => uint256)) private isPropertyWhitelist; // (flag => (property => 0: no, 1: candiate, 2: member))
 
-<<<<<<< HEAD
-    mapping(uint256 => mapping(address => Proposal)) public govProposalInfo; // (flag => (address => Proposal))
-    mapping(uint256 => mapping(uint256 => Proposal)) public propertyProposalInfo; // (flag => (property => Proposal))
-=======
     mapping(uint256 => mapping(address => Proposal)) public govProposalInfo;       // (flag => (address => Proposal))
     mapping(uint256 => mapping(uint256 => Proposal)) public propertyProposalInfo;  // (flag => (property => Proposal))
->>>>>>> ef335ec9
     mapping(uint256 => address[]) private allGovProposalInfo; // (flag => address array))
 
-    mapping(address => uint256) public userGovernProposalCount; // (user => created governance-proposal count)
-    mapping(uint256 => mapping(address => address)) private govProposer; // (flag => (address => proposer))
+    mapping(address => uint256) public userGovernProposalCount;// (user => created governance-proposal count)
+    mapping(uint256 => mapping(address => address)) private govProposer;      // (flag => (address => proposer))
     mapping(uint256 => mapping(uint256 => address)) private propertyProposer; // (flag => (property => proposer))
 
     modifier onlyVote() {
@@ -101,9 +112,6 @@
         _;
     }
 
-<<<<<<< HEAD
-    constructor(address _ownable, address _uniHelper, address _vote, address _staking) {
-=======
     modifier onlyMajor() {
         require(IStakingPool(STAKING_POOL).getStakeAmount(msg.sender) >= availableVABAmount, "Not major");
         _;
@@ -116,41 +124,40 @@
         address _vote,
         address _staking
     ) {
->>>>>>> ef335ec9
         require(_ownable != address(0), "ownableContract: Zero address");
-        OWNABLE = _ownable;
+        OWNABLE = _ownable;  
         require(_uniHelper != address(0), "uniHelperContract: Zero address");
         UNI_HELPER = _uniHelper;
         require(_vote != address(0), "voteContract: Zero address");
         VOTE = _vote;
         require(_staking != address(0), "stakingContract: Zero address");
-        STAKING_POOL = _staking;
-
-        filmVotePeriod = 10 days;
+        STAKING_POOL = _staking;       
+
+        filmVotePeriod = 10 days;   
         boardVotePeriod = 14 days;
         agentVotePeriod = 10 days;
-        disputeGracePeriod = 30 days;
+        disputeGracePeriod = 30 days;  
         propertyVotePeriod = 10 days;
         rewardVotePeriod = 30 days;
         lockPeriod = 30 days;
-        maxAllowPeriod = 90 days;
-        filmRewardClaimPeriod = 30 days;
-
-        boardVoteWeight = 30 * 1e8; // 30% (1% = 1e8)
+        maxAllowPeriod = 90 days;        
+        filmRewardClaimPeriod =30 days;
+
+        boardVoteWeight = 30 * 1e8;      // 30% (1% = 1e8)
         rewardRate = 25 * 1e5; //40000;   // 0.0004% (1% = 1e8, 100%=1e10) // 2500000(0.025%)
-        boardRewardRate = 25 * 1e8; // 25%
-        fundFeePercent = 2 * 1e8; // percent(2%)
-        maxMintFeePercent = 10 * 1e8; // 10%
+        boardRewardRate = 25 * 1e8;      // 25%
+        fundFeePercent = 2 * 1e8;        // percent(2%) 
+        maxMintFeePercent = 10 * 1e8;    // 10%
         minStakerCountPercent = 5 * 1e8; // 5%(1% = 1e8, 100%=1e10)
 
         address usdcToken = IOwnablee(_ownable).USDC_TOKEN();
         address vabToken = IOwnablee(_ownable).PAYOUT_TOKEN();
-        proposalFeeAmount = 20 * (10 ** IERC20Metadata(usdcToken).decimals()); // amount in cash(usd dollar - $20)
-        minDepositAmount = 50 * (10 ** IERC20Metadata(usdcToken).decimals()); // amount in cash(usd dollar - $50)
-        maxDepositAmount = 5000 * (10 ** IERC20Metadata(usdcToken).decimals()); // amount in cash(usd dollar - $5000)
-        availableVABAmount = 75 * 1e6 * (10 ** IERC20Metadata(vabToken).decimals()); // 75M
-        subscriptionAmount = (299 * (10 ** IERC20Metadata(usdcToken).decimals())) / 100; // amount in cash(usd dollar - $2.99)
-        minVoteCount = 1; //5;
+        proposalFeeAmount = 20 * (10**IERC20Metadata(usdcToken).decimals());   // amount in cash(usd dollar - $20)
+        minDepositAmount = 50 * (10**IERC20Metadata(usdcToken).decimals());    // amount in cash(usd dollar - $50)
+        maxDepositAmount = 5000 * (10**IERC20Metadata(usdcToken).decimals());  // amount in cash(usd dollar - $5000)
+        availableVABAmount = 75 * 1e6 * (10**IERC20Metadata(vabToken).decimals()); // 75M        
+        subscriptionAmount = 299 * (10**IERC20Metadata(usdcToken).decimals()) / 100;   // amount in cash(usd dollar - $2.99)
+        minVoteCount = 1;//5;
 
         minPropertyList = [
             7 days, // 0:
@@ -161,20 +168,20 @@
             2 * 1e5, // 5: 0.002%
             1 days, // 6:
             7 days, // 7:
-            20 * (10 ** IERC20Metadata(usdcToken).decimals()), //8: amount in cash(usd dollar - $20)
-            2 * 1e8, // 9: percent(2%)
-            5 * (10 ** IERC20Metadata(usdcToken).decimals()), // 10: amount in cash(usd dollar - $5)
-            5 * (10 ** IERC20Metadata(usdcToken).decimals()), // 11: amount in cash(usd dollar - $5)
-            1 * 1e8, // 12: 1%
-            1, // 13:
+            20 * (10**IERC20Metadata(usdcToken).decimals()), //8: amount in cash(usd dollar - $20)
+            2 * 1e8, // 9: percent(2%) 
+            5 * (10**IERC20Metadata(usdcToken).decimals()),    // 10: amount in cash(usd dollar - $5)
+            5 * (10**IERC20Metadata(usdcToken).decimals()),  // 11: amount in cash(usd dollar - $5)
+            1 * 1e8,    // 12: 1%
+            1, // 13: 
             3 * 1e8, // 14: 3%
-            50 * 1e6 * (10 ** IERC20Metadata(vabToken).decimals()), // 15: 50M
+            50 * 1e6 * (10**IERC20Metadata(vabToken).decimals()), // 15: 50M        
             7 days, // 16:
             5 * 1e8, // 17: 5% (1% = 1e8)
             7 days, // 18:
-            (299 * (10 ** IERC20Metadata(usdcToken).decimals())) / 100, // 19: amount in cash(usd dollar - $2.99)
+            299 * (10**IERC20Metadata(usdcToken).decimals()) / 100,   // 19: amount in cash(usd dollar - $2.99)
             1 * 1e8 // 20: 1%
-        ];
+        ]; 
 
         maxPropertyList = [
             90 days, // 0:
@@ -185,29 +192,24 @@
             58 * 1e5, // 5: 0.058%
             90 days, // 6:
             90 days, // 7:
-            500 * (10 ** IERC20Metadata(usdcToken).decimals()), //8: amount in cash(usd dollar - $500)
-            10 * 1e8, // 9: percent(10%)
-            10000000 * (10 ** IERC20Metadata(usdcToken).decimals()), // 10: amount in cash(usd dollar - $10,000,000)
-            10000000 * (10 ** IERC20Metadata(usdcToken).decimals()), // 11: amount in cash(usd dollar - $10,000,000)
-            10 * 1e8, // 12: 10%
-            10, // 13:
+            500 * (10**IERC20Metadata(usdcToken).decimals()), //8: amount in cash(usd dollar - $500)
+            10 * 1e8, // 9: percent(10%) 
+            10000000 * (10**IERC20Metadata(usdcToken).decimals()),    // 10: amount in cash(usd dollar - $10,000,000)
+            10000000 * (10**IERC20Metadata(usdcToken).decimals()),  // 11: amount in cash(usd dollar - $10,000,000)
+            10 * 1e8,    // 12: 10%
+            10, // 13: 
             10 * 1e8, // 14: 10%
-            200 * 1e6 * (10 ** IERC20Metadata(vabToken).decimals()), // 15: 200M
+            200 * 1e6 * (10**IERC20Metadata(vabToken).decimals()), // 15: 200M        
             90 days, // 16:
             30 * 1e8, // 17: 30% (1% = 1e8)
             90 days, // 18:
-            (9999 * (10 ** IERC20Metadata(usdcToken).decimals())) / 100, // 19: amount in cash(usd dollar - $99.99)
+            9999 * (10**IERC20Metadata(usdcToken).decimals()) / 100,   // 19: amount in cash(usd dollar - $99.99)
             20 * 1e8 // 20: 20%
-        ];
+        ]; 
+    
     }
 
     function updateForTesting() external onlyDeployer nonReentrant {
-<<<<<<< HEAD
-        filmVotePeriod = 10 minutes; // 10 days;
-        boardVotePeriod = 10 minutes; // 14 days;
-        agentVotePeriod = 10 minutes; // 10 days;
-        disputeGracePeriod = 10 minutes; // 30 days
-=======
         // if (Helper.isTestNet() == false)
         //     return;
 
@@ -215,47 +217,17 @@
         boardVotePeriod = 10 minutes;    // 14 days;
         agentVotePeriod = 10 minutes;    // 10 days;      
         disputeGracePeriod = 10 minutes;    // 30 days
->>>>>>> ef335ec9
         propertyVotePeriod = 10 minutes; // 10 days;
-        rewardVotePeriod = 10 minutes; // 30 days;
-        lockPeriod = 10 minutes; //30 days;
+        rewardVotePeriod = 10 minutes;   // 30 days;
+        lockPeriod = 10 minutes;         //30 days;
         filmRewardClaimPeriod = 10 minutes; // 30 days;
 
         address vabToken = IOwnablee(OWNABLE).PAYOUT_TOKEN();
-        availableVABAmount = (10 ** IERC20Metadata(vabToken).decimals()); // 1
+        availableVABAmount = (10**IERC20Metadata(vabToken).decimals()); // 1        
     }
 
     /// =================== proposals for replacing auditor ==============
     /// @notice Anyone($100 fee in VAB) create a proposal for replacing Auditor
-<<<<<<< HEAD
-    function proposalAuditor(address _agent, string memory _title, string memory _description) external onlyStaker nonReentrant {
-        require(
-            _agent != address(0) && IOwnablee(OWNABLE).auditor() != _agent && isGovWhitelist[1][_agent] == 0,
-            "proposalAuditor: Already auditor or candidate or zero"
-        );
-        __paidFee(proposalFeeAmount);
-
-        agentList.push(_agent);
-        governanceProposalCount += 1;
-        userGovernProposalCount[msg.sender] += 1;
-        isGovWhitelist[1][_agent] = 1;
-        govProposer[1][_agent] = msg.sender;
-
-        Proposal storage ap = govProposalInfo[1][_agent];
-        ap.title = _title;
-        ap.description = _description;
-        ap.createTime = block.timestamp;
-        ap.creator = msg.sender;
-        ap.status = Helper.Status.LISTED;
-
-        allGovProposalInfo[1].push(_agent);
-
-        // add timestap to array for calculating rewards
-        IStakingPool(STAKING_POOL).updateProposalCreatedTimeList(block.timestamp);
-
-        emit AuditorProposalCreated(msg.sender, _agent, _title, _description);
-    }
-=======
     // function proposalAuditor(
     //     address _agent,
     //     string memory _title,
@@ -288,23 +260,22 @@
 
     //     emit AuditorProposalCreated(msg.sender, _agent, _title, _description);
     // }
->>>>>>> ef335ec9
 
     /// @notice Check if proposal fee transferred from studio to stakingPool
     // Get expected VAB amount from UniswapV2 and then Transfer VAB: user(studio) -> stakingPool.
-    function __paidFee(uint256 _payAmount) private {
+    function __paidFee(uint256 _payAmount) private {    
         address usdcToken = IOwnablee(OWNABLE).USDC_TOKEN();
-        address vabToken = IOwnablee(OWNABLE).PAYOUT_TOKEN();
+        address vabToken = IOwnablee(OWNABLE).PAYOUT_TOKEN();   
         uint256 expectVABAmount = IUniHelper(UNI_HELPER).expectedAmount(_payAmount, usdcToken, vabToken);
 
-        require(expectVABAmount != 0, "__paidFee: Not paid fee");
-
+        require(expectVABAmount != 0, '__paidFee: Not paid fee');        
+    
         Helper.safeTransferFrom(vabToken, msg.sender, address(this), expectVABAmount);
-        if (IERC20(vabToken).allowance(address(this), STAKING_POOL) == 0) {
+        if(IERC20(vabToken).allowance(address(this), STAKING_POOL) == 0) {
             Helper.safeApprove(vabToken, STAKING_POOL, IERC20(vabToken).totalSupply());
-        }
+        }  
         IStakingPool(STAKING_POOL).addRewardToPool(expectVABAmount);
-    }
+    } 
 
     // =================== DAO fund rewards proposal ====================
     function proposalRewardFund(
@@ -313,14 +284,14 @@
         string memory _description
     ) external onlyMajor nonReentrant {
         require(
-            _rewardAddress != address(0) && isGovWhitelist[3][_rewardAddress] == 0,
+            _rewardAddress != address(0) && isGovWhitelist[3][_rewardAddress] == 0, 
             "proposalRewardFund: Already candidate or zero"
         );
         
         __paidFee(10 * proposalFeeAmount);
 
         rewardAddressList.push(_rewardAddress);
-        isGovWhitelist[3][_rewardAddress] = 1;
+        isGovWhitelist[3][_rewardAddress] = 1;        
         governanceProposalCount += 1;
         userGovernProposalCount[msg.sender] += 1;
         govProposer[3][_rewardAddress] = msg.sender;
@@ -344,7 +315,7 @@
     function getRewardProposalInfo(address _rewardAddress) external view returns (string memory, string memory, uint256) {
         Proposal memory rp = govProposalInfo[3][_rewardAddress];
         string memory title_ = rp.title;
-        string memory desc_ = rp.description;
+        string memory desc_ = rp.description;        
         uint256 time_ = rp.createTime;
 
         return (title_, desc_, time_);
@@ -352,45 +323,6 @@
 
     // =================== FilmBoard proposal ====================
     /// @notice Anyone($100 fee of VAB) create a proposal with the case to be added to film board
-<<<<<<< HEAD
-    function proposalFilmBoard(
-        address _member,
-        string memory _title,
-        string memory _description
-    ) external onlyStaker nonReentrant {
-        require(_member != address(0) && isGovWhitelist[2][_member] == 0, "proposalFilmBoard: Already candidate or zero");
-        __paidFee(proposalFeeAmount);
-
-        filmBoardCandidates.push(_member);
-        isGovWhitelist[2][_member] = 1;
-        governanceProposalCount += 1;
-        userGovernProposalCount[msg.sender] += 1;
-        govProposer[2][_member] = msg.sender;
-
-        Proposal storage bp = govProposalInfo[2][_member];
-        bp.title = _title;
-        bp.description = _description;
-        bp.createTime = block.timestamp;
-        bp.creator = msg.sender;
-        bp.status = Helper.Status.LISTED;
-
-        allGovProposalInfo[2].push(_member);
-
-        // add timestap to array for calculating rewards
-        IStakingPool(STAKING_POOL).updateProposalCreatedTimeList(block.timestamp);
-
-        emit FilmBoardProposalCreated(msg.sender, _member, _title, _description);
-    }
-
-    /// @notice Remove a member from whitelist if he didn't vote to any propsoal for over 3 months
-    function removeFilmBoardMember(address _member) external onlyStaker nonReentrant {
-        require(isGovWhitelist[2][_member] == 2, "removeFilmBoardMember: Not Film board member");
-        require(maxAllowPeriod < block.timestamp - IVote(VOTE).getLastVoteTime(_member), "maxAllowPeriod");
-        require(
-            maxAllowPeriod > block.timestamp - IStakingPool(STAKING_POOL).lastfundProposalCreateTime(),
-            "lastfundProposalCreateTime"
-        );
-=======
     // function proposalFilmBoard(
     //     address _member, 
     //     string memory _title,
@@ -428,7 +360,6 @@
     //     require(isGovWhitelist[2][_member] == 2, "removeFilmBoardMember: Not Film board member");        
     //     require(maxAllowPeriod < block.timestamp - IVote(VOTE).getLastVoteTime(_member), 'maxAllowPeriod');
     //     require(maxAllowPeriod > block.timestamp - IStakingPool(STAKING_POOL).lastfundProposalCreateTime(), 'lastfundProposalCreateTime');
->>>>>>> ef335ec9
 
     //     __removeCandidate(_member, 4);
     //     isGovWhitelist[2][_member] = 0;
@@ -440,107 +371,14 @@
     function getGovProposalList(uint256 _flag) external view returns (address[] memory) {
         require(_flag != 0 && _flag < 5, "bad flag");
 
-        if (_flag == 1) return agentList;
-        else if (_flag == 2) return filmBoardCandidates;
-        else if (_flag == 3) return rewardAddressList;
+        if(_flag == 1) return agentList;
+        else if(_flag == 2) return filmBoardCandidates;
+        else if(_flag == 3) return rewardAddressList;
         else return filmBoardMembers;
-    }
+    }    
 
     // ===================properties proposal ====================
     /// @notice proposals for properties
-<<<<<<< HEAD
-    function proposalProperty(
-        uint256 _property,
-        uint256 _flag,
-        string memory _title,
-        string memory _description
-    ) external onlyStaker nonReentrant {
-        require(
-            _property != 0 && _flag >= 0 && _flag < maxPropertyList.length && isPropertyWhitelist[_flag][_property] == 0,
-            "proposalProperty: Already candidate or zero value"
-        );
-
-        require(minPropertyList[_flag] <= _property && _property <= maxPropertyList[_flag], "property invalid");
-
-        __paidFee(proposalFeeAmount);
-
-        if (_flag == 0) {
-            require(filmVotePeriod != _property, "proposalProperty: Already filmVotePeriod");
-            filmVotePeriodList.push(_property);
-        } else if (_flag == 1) {
-            require(agentVotePeriod != _property, "proposalProperty: Already agentVotePeriod");
-            agentVotePeriodList.push(_property);
-        } else if (_flag == 2) {
-            require(disputeGracePeriod != _property, "proposalProperty: Already disputeGracePeriod");
-            disputeGracePeriodList.push(_property);
-        } else if (_flag == 3) {
-            require(propertyVotePeriod != _property, "proposalProperty: Already propertyVotePeriod");
-            propertyVotePeriodList.push(_property);
-        } else if (_flag == 4) {
-            require(lockPeriod != _property, "proposalProperty: Already lockPeriod");
-            lockPeriodList.push(_property);
-        } else if (_flag == 5) {
-            require(rewardRate != _property, "proposalProperty: Already rewardRate");
-            rewardRateList.push(_property);
-        } else if (_flag == 6) {
-            require(filmRewardClaimPeriod != _property, "proposalProperty: Already filmRewardClaimPeriod");
-            filmRewardClaimPeriodList.push(_property);
-        } else if (_flag == 7) {
-            require(maxAllowPeriod != _property, "proposalProperty: Already maxAllowPeriod");
-            maxAllowPeriodList.push(_property);
-        } else if (_flag == 8) {
-            require(proposalFeeAmount != _property, "proposalProperty: Already proposalFeeAmount");
-            proposalFeeAmountList.push(_property);
-        } else if (_flag == 9) {
-            require(fundFeePercent != _property, "proposalProperty: Already fundFeePercent");
-            fundFeePercentList.push(_property);
-        } else if (_flag == 10) {
-            require(minDepositAmount != _property, "proposalProperty: Already minDepositAmount");
-            minDepositAmountList.push(_property);
-        } else if (_flag == 11) {
-            require(maxDepositAmount != _property, "proposalProperty: Already maxDepositAmount");
-            maxDepositAmountList.push(_property);
-        } else if (_flag == 12) {
-            require(maxMintFeePercent != _property, "proposalProperty: Already maxMintFeePercent");
-            maxMintFeePercentList.push(_property);
-        } else if (_flag == 13) {
-            require(minVoteCount != _property, "proposalProperty: Already minVoteCount");
-            minVoteCountList.push(_property);
-        } else if (_flag == 14) {
-            require(minStakerCountPercent != _property, "proposalProperty: Already minStakerCountPercent");
-            minStakerCountPercentList.push(_property);
-        } else if (_flag == 15) {
-            require(availableVABAmount != _property, "proposalProperty: Already availableVABAmount");
-            availableVABAmountList.push(_property);
-        } else if (_flag == 16) {
-            require(boardVotePeriod != _property, "proposalProperty: Already boardVotePeriod");
-            boardVotePeriodList.push(_property);
-        } else if (_flag == 17) {
-            require(boardVoteWeight != _property, "proposalProperty: Already boardVoteWeight");
-            boardVoteWeightList.push(_property);
-        } else if (_flag == 18) {
-            require(rewardVotePeriod != _property, "proposalProperty: Already rewardVotePeriod");
-            rewardVotePeriodList.push(_property);
-        } else if (_flag == 19) {
-            require(subscriptionAmount != _property, "proposalProperty: Already subscriptionAmount");
-            subscriptionAmountList.push(_property);
-        } else if (_flag == 20) {
-            require(boardRewardRate != _property, "proposalProperty: Already boardRewardRate");
-            boardRewardRateList.push(_property);
-        }
-
-        governanceProposalCount += 1;
-        userGovernProposalCount[msg.sender] += 1;
-        isPropertyWhitelist[_flag][_property] = 1;
-        propertyProposer[_flag][_property] = msg.sender;
-
-        Proposal storage pp = propertyProposalInfo[_flag][_property];
-        pp.title = _title;
-        pp.description = _description;
-        pp.createTime = block.timestamp;
-        pp.creator = msg.sender;
-        pp.status = Helper.Status.LISTED;
-=======
     // function proposalProperty(
     //     uint256 _property, 
     //     uint256 _flag,
@@ -625,7 +463,6 @@
     //     userGovernProposalCount[msg.sender] += 1;         
     //     isPropertyWhitelist[_flag][_property] = 1;
     //     propertyProposer[_flag][_property] = msg.sender;
->>>>>>> ef335ec9
 
     //     Proposal storage pp = propertyProposalInfo[_flag][_property];
     //     pp.title = _title;
@@ -640,150 +477,92 @@
     //     emit PropertyProposalCreated(msg.sender, _property, _flag, _title, _description);
     // }
 
-    function getProperty(uint256 _index, uint256 _flag) external view returns (uint256 property_) {
-        require(_flag >= 0 && _index >= 0, "getProperty: Invalid flag");
-
-        if (_flag == 0 && filmVotePeriodList.length != 0 && filmVotePeriodList.length > _index) {
+    function getProperty(
+        uint256 _index, 
+        uint256 _flag
+    ) external view returns (uint256 property_) { 
+        require(_flag >= 0 && _index >= 0, "getProperty: Invalid flag");   
+        
+        if(_flag == 0 && filmVotePeriodList.length != 0 && filmVotePeriodList.length > _index) {
             property_ = filmVotePeriodList[_index];
-        } else if (_flag == 1 && agentVotePeriodList.length != 0 && agentVotePeriodList.length > _index) {
+        } else if(_flag == 1 && agentVotePeriodList.length != 0 && agentVotePeriodList.length > _index) {
             property_ = agentVotePeriodList[_index];
-        } else if (_flag == 2 && disputeGracePeriodList.length != 0 && disputeGracePeriodList.length > _index) {
+        } else if(_flag == 2 && disputeGracePeriodList.length != 0 && disputeGracePeriodList.length > _index) {
             property_ = disputeGracePeriodList[_index];
-        } else if (_flag == 3 && propertyVotePeriodList.length != 0 && propertyVotePeriodList.length > _index) {
+        } else if(_flag == 3 && propertyVotePeriodList.length != 0 && propertyVotePeriodList.length > _index) {
             property_ = propertyVotePeriodList[_index];
-        } else if (_flag == 4 && lockPeriodList.length != 0 && lockPeriodList.length > _index) {
+        } else if(_flag == 4 && lockPeriodList.length != 0 && lockPeriodList.length > _index) {
             property_ = lockPeriodList[_index];
-        } else if (_flag == 5 && rewardRateList.length != 0 && rewardRateList.length > _index) {
+        } else if(_flag == 5 && rewardRateList.length != 0 && rewardRateList.length > _index) {
             property_ = rewardRateList[_index];
-        } else if (_flag == 6 && filmRewardClaimPeriodList.length != 0 && filmRewardClaimPeriodList.length > _index) {
+        } else if(_flag == 6 && filmRewardClaimPeriodList.length != 0 && filmRewardClaimPeriodList.length > _index) {
             property_ = filmRewardClaimPeriodList[_index];
-        } else if (_flag == 7 && maxAllowPeriodList.length != 0 && maxAllowPeriodList.length > _index) {
+        } else if(_flag == 7 && maxAllowPeriodList.length != 0 && maxAllowPeriodList.length > _index) {
             property_ = maxAllowPeriodList[_index];
-        } else if (_flag == 8 && proposalFeeAmountList.length != 0 && proposalFeeAmountList.length > _index) {
+        } else if(_flag == 8 && proposalFeeAmountList.length != 0 && proposalFeeAmountList.length > _index) {
             property_ = proposalFeeAmountList[_index];
-        } else if (_flag == 9 && fundFeePercentList.length != 0 && fundFeePercentList.length > _index) {
+        } else if(_flag == 9 && fundFeePercentList.length != 0 && fundFeePercentList.length > _index) {
             property_ = fundFeePercentList[_index];
-        } else if (_flag == 10 && minDepositAmountList.length != 0 && minDepositAmountList.length > _index) {
+        } else if(_flag == 10 && minDepositAmountList.length != 0 && minDepositAmountList.length > _index) {
             property_ = minDepositAmountList[_index];
-        } else if (_flag == 11 && maxDepositAmountList.length != 0 && maxDepositAmountList.length > _index) {
+        } else if(_flag == 11 && maxDepositAmountList.length != 0 && maxDepositAmountList.length > _index) {
             property_ = maxDepositAmountList[_index];
-        } else if (_flag == 12 && maxMintFeePercentList.length != 0 && maxMintFeePercentList.length > _index) {
+        } else if(_flag == 12 && maxMintFeePercentList.length != 0 && maxMintFeePercentList.length > _index) {
             property_ = maxMintFeePercentList[_index];
-        } else if (_flag == 13 && minVoteCountList.length != 0 && minVoteCountList.length > _index) {
+        } else if(_flag == 13 && minVoteCountList.length != 0 && minVoteCountList.length > _index) {
             property_ = minVoteCountList[_index];
-        } else if (_flag == 14 && minStakerCountPercentList.length != 0 && minStakerCountPercentList.length > _index) {
+        } else if(_flag == 14 && minStakerCountPercentList.length != 0 && minStakerCountPercentList.length > _index) {
             property_ = minStakerCountPercentList[_index];
-        } else if (_flag == 15 && availableVABAmountList.length != 0 && availableVABAmountList.length > _index) {
+        } else if(_flag == 15 && availableVABAmountList.length != 0 && availableVABAmountList.length > _index) {
             property_ = availableVABAmountList[_index];
-        } else if (_flag == 16 && boardVotePeriodList.length != 0 && boardVotePeriodList.length > _index) {
+        } else if(_flag == 16 && boardVotePeriodList.length != 0 && boardVotePeriodList.length > _index) {
             property_ = boardVotePeriodList[_index];
-        } else if (_flag == 17 && boardVoteWeightList.length != 0 && boardVoteWeightList.length > _index) {
+        } else if(_flag == 17 && boardVoteWeightList.length != 0 && boardVoteWeightList.length > _index) {
             property_ = boardVoteWeightList[_index];
-        } else if (_flag == 18 && rewardVotePeriodList.length != 0 && rewardVotePeriodList.length > _index) {
+        } else if(_flag == 18 && rewardVotePeriodList.length != 0 && rewardVotePeriodList.length > _index) {
             property_ = rewardVotePeriodList[_index];
-        } else if (_flag == 19 && subscriptionAmountList.length != 0 && subscriptionAmountList.length > _index) {
+        } else if(_flag == 19 && subscriptionAmountList.length != 0 && subscriptionAmountList.length > _index) {
             property_ = subscriptionAmountList[_index];
-        } else if (_flag == 20 && boardRewardRateList.length != 0 && boardRewardRateList.length > _index) {
+        } else if(_flag == 20 && boardRewardRateList.length != 0 && boardRewardRateList.length > _index) {
             property_ = boardRewardRateList[_index];
         } else {
             property_ = 0;
-        }
+        }     
     }
 
     /// @notice Get property proposal list
     function getPropertyProposalList(uint256 _flag) public view returns (uint256[] memory _list) {
-        if (_flag == 0) _list = filmVotePeriodList;
-        else if (_flag == 1) _list = agentVotePeriodList;
-        else if (_flag == 2) _list = disputeGracePeriodList;
-        else if (_flag == 3) _list = propertyVotePeriodList;
-        else if (_flag == 4) _list = lockPeriodList;
-        else if (_flag == 5) _list = rewardRateList;
-        else if (_flag == 6) _list = filmRewardClaimPeriodList;
-        else if (_flag == 7) _list = maxAllowPeriodList;
-        else if (_flag == 8) _list = proposalFeeAmountList;
-        else if (_flag == 9) _list = fundFeePercentList;
-        else if (_flag == 10) _list = minDepositAmountList;
-        else if (_flag == 11) _list = maxDepositAmountList;
-        else if (_flag == 12) _list = maxMintFeePercentList;
-        else if (_flag == 13) _list = minVoteCountList;
-        else if (_flag == 14) _list = minStakerCountPercentList;
-        else if (_flag == 15) _list = availableVABAmountList;
-        else if (_flag == 16) _list = boardVotePeriodList;
-        else if (_flag == 17) _list = boardVoteWeightList;
-        else if (_flag == 18) _list = rewardVotePeriodList;
-        else if (_flag == 19) _list = subscriptionAmountList;
-        else if (_flag == 20) _list = boardRewardRateList;
+        if(_flag == 0) _list = filmVotePeriodList;
+        else if(_flag == 1) _list = agentVotePeriodList;
+        else if(_flag == 2) _list = disputeGracePeriodList;
+        else if(_flag == 3) _list = propertyVotePeriodList;
+        else if(_flag == 4) _list = lockPeriodList;
+        else if(_flag == 5) _list = rewardRateList;
+        else if(_flag == 6) _list = filmRewardClaimPeriodList;
+        else if(_flag == 7) _list = maxAllowPeriodList;
+        else if(_flag == 8) _list = proposalFeeAmountList;
+        else if(_flag == 9) _list = fundFeePercentList;
+        else if(_flag == 10) _list = minDepositAmountList;
+        else if(_flag == 11) _list = maxDepositAmountList;
+        else if(_flag == 12) _list = maxMintFeePercentList;
+        else if(_flag == 13) _list = minVoteCountList;        
+        else if(_flag == 14) _list = minStakerCountPercentList;     
+        else if(_flag == 15) _list = availableVABAmountList;     
+        else if(_flag == 16) _list = boardVotePeriodList;     
+        else if(_flag == 17) _list = boardVoteWeightList;     
+        else if(_flag == 18) _list = rewardVotePeriodList;     
+        else if(_flag == 19) _list = subscriptionAmountList;     
+        else if(_flag == 20) _list = boardRewardRateList;                                   
     }
 
     /// @notice Get property proposal created time
-    function getPropertyProposalTime(uint256 _property, uint256 _flag) external view returns (uint256 cTime_, uint256 aTime_) {
+    function getPropertyProposalTime(
+        uint256 _property, 
+        uint256 _flag
+    ) external view returns (uint256 cTime_, uint256 aTime_) {
         cTime_ = propertyProposalInfo[_flag][_property].createTime;
         aTime_ = propertyProposalInfo[_flag][_property].approveTime;
     }
-<<<<<<< HEAD
-
-    function updatePropertyProposal(uint256 _property, uint256 _flag, uint256 _approveStatus) external onlyVote {
-        // update approve time
-        propertyProposalInfo[_flag][_property].approveTime = block.timestamp;
-
-        // update approve status
-        if (_approveStatus == 1) {
-            propertyProposalInfo[_flag][_property].status = Helper.Status.UPDATED;
-            isPropertyWhitelist[_flag][_property] = 2;
-        } else {
-            propertyProposalInfo[_flag][_property].status = Helper.Status.REJECTED;
-            isPropertyWhitelist[_flag][_property] = 0;
-        }
-
-        // update main item
-        if (_approveStatus == 1) {
-            if (_flag == 0) {
-                filmVotePeriod = _property;
-            } else if (_flag == 1) {
-                agentVotePeriod = _property;
-            } else if (_flag == 2) {
-                disputeGracePeriod = _property;
-            } else if (_flag == 3) {
-                propertyVotePeriod = _property;
-            } else if (_flag == 4) {
-                lockPeriod = _property;
-            } else if (_flag == 5) {
-                rewardRate = _property;
-            } else if (_flag == 6) {
-                filmRewardClaimPeriod = _property;
-            } else if (_flag == 7) {
-                maxAllowPeriod = _property;
-            } else if (_flag == 8) {
-                proposalFeeAmount = _property;
-            } else if (_flag == 9) {
-                fundFeePercent = _property;
-            } else if (_flag == 10) {
-                minDepositAmount = _property;
-            } else if (_flag == 11) {
-                maxDepositAmount = _property;
-            } else if (_flag == 12) {
-                maxMintFeePercent = _property;
-            } else if (_flag == 13) {
-                minVoteCount = _property;
-            } else if (_flag == 14) {
-                minStakerCountPercent = _property;
-            } else if (_flag == 15) {
-                availableVABAmount = _property;
-            } else if (_flag == 16) {
-                boardVotePeriod = _property;
-            } else if (_flag == 17) {
-                boardVoteWeight = _property;
-            } else if (_flag == 18) {
-                rewardVotePeriod = _property;
-            } else if (_flag == 19) {
-                subscriptionAmount = _property;
-            } else if (_flag == 20) {
-                boardRewardRate = _property;
-            }
-        }
-    }
-
-=======
     
     // function updatePropertyProposal(
     //     uint256 _property, 
@@ -850,7 +629,6 @@
     //     }
     // }
     
->>>>>>> ef335ec9
     /// @notice Get agent/board/pool proposal created time
     // agent=>1, board=>2, pool=>3
     function getGovProposalTime(address _member, uint256 _flag) external view returns (uint256 cTime_, uint256 aTime_) {
@@ -859,73 +637,73 @@
     }
 
     function updateGovProposal(
-        address _member,
-        uint256 _flag, // 1=>agent, 2=>board, 3=>pool
+        address _member, 
+        uint256 _flag,  // 1=>agent, 2=>board, 3=>pool
         uint256 _approveStatus // 1/0
     ) external onlyVote {
         // update approve time
         govProposalInfo[_flag][_member].approveTime = block.timestamp;
 
         // update approve status
-        if (_approveStatus == 1) {
+        if(_approveStatus == 1) {
             govProposalInfo[_flag][_member].status = Helper.Status.UPDATED;
             isGovWhitelist[_flag][_member] = 2;
         } else {
             govProposalInfo[_flag][_member].status = Helper.Status.REJECTED;
             isGovWhitelist[_flag][_member] = 0;
         }
-
+        
         // remove member from candidate list
         __removeCandidate(_member, _flag);
 
         // update main item
-        if (_flag == 3 && _approveStatus == 1) {
-            DAO_FUND_REWARD = _member;
+        if(_flag == 3 && _approveStatus == 1) {
+            DAO_FUND_REWARD = _member;            
             IStakingPool(STAKING_POOL).calcMigrationVAB();
         }
 
-        if (_flag == 2 && _approveStatus == 1) {
-            filmBoardMembers.push(_member);
+        if(_flag == 2 && _approveStatus == 1) {
+            filmBoardMembers.push(_member);    
         }
     }
 
     // flag=1 => agent candidate, 2 => board candidate, 3 => reward candidate, 4=> board member
     function __removeCandidate(address _candidate, uint256 _flag) private {
-        if (_flag == 1) {
-            for (uint256 k = 0; k < agentList.length; k++) {
-                if (_candidate == agentList[k]) {
+        if(_flag == 1) {        
+            for(uint256 k = 0; k < agentList.length; k++) { 
+                if(_candidate == agentList[k]) {
                     agentList[k] = agentList[agentList.length - 1];
                     agentList.pop();
                     break;
                 }
-            }
-        } else if (_flag == 2) {
-            for (uint256 k = 0; k < filmBoardCandidates.length; k++) {
-                if (_candidate == filmBoardCandidates[k]) {
+            }  
+        } else if(_flag == 2) {    
+            for(uint256 k = 0; k < filmBoardCandidates.length; k++) { 
+                if(_candidate == filmBoardCandidates[k]) {
                     filmBoardCandidates[k] = filmBoardCandidates[filmBoardCandidates.length - 1];
                     filmBoardCandidates.pop();
                     break;
                 }
-            }
-        } else if (_flag == 3) {
-            for (uint256 k = 0; k < rewardAddressList.length; k++) {
-                if (_candidate == rewardAddressList[k]) {
+            }  
+        } else if(_flag == 3) {
+            for(uint256 k = 0; k < rewardAddressList.length; k++) { 
+                if(_candidate == rewardAddressList[k]) {
                     rewardAddressList[k] = rewardAddressList[rewardAddressList.length - 1];
                     rewardAddressList.pop();
                     break;
                 }
-            }
-        } else if (_flag == 4) {
-            for (uint256 k = 0; k < filmBoardMembers.length; k++) {
-                if (_candidate == filmBoardMembers[k]) {
+            }    
+        } else if(_flag == 4) {
+            for(uint256 k = 0; k < filmBoardMembers.length; k++) { 
+                if(_candidate == filmBoardMembers[k]) {
                     filmBoardMembers[k] = filmBoardMembers[filmBoardMembers.length - 1];
                     filmBoardMembers.pop();
                     break;
                 }
-            }
+            }    
         }
     }
-
+    
     function getGovProposer(uint256 _flag, address _candidate) external view returns (address) {
         return govProposer[_flag][_candidate];
     }
@@ -937,7 +715,6 @@
     function checkGovWhitelist(uint256 _flag, address _address) external view returns (uint256) {
         return isGovWhitelist[_flag][_address];
     }
-
     function checkPropertyWhitelist(uint256 _flag, uint256 _property) external view returns (uint256) {
         return isPropertyWhitelist[_flag][_property];
     }
@@ -948,9 +725,6 @@
 
     ///================ @dev Update the property value for only testing in the testnet
     // we won't deploy this function in the mainnet
-<<<<<<< HEAD
-    function updatePropertyForTesting(uint256 _value, uint256 _flag) external onlyDeployer {
-=======
     function updatePropertyForTesting(
         uint256 _value, 
         uint256 _flag
@@ -958,37 +732,31 @@
         if (Helper.isTestNet() == false)
             return;
             
->>>>>>> ef335ec9
         require(_value != 0, "test: Zero value");
 
-        if (_flag == 0) filmVotePeriod = _value;
-        else if (_flag == 1) agentVotePeriod = _value;
-        else if (_flag == 2) disputeGracePeriod = _value;
-        else if (_flag == 3) propertyVotePeriod = _value;
-        else if (_flag == 4) lockPeriod = _value;
-        else if (_flag == 5) rewardRate = _value;
-        else if (_flag == 6) filmRewardClaimPeriod = _value;
-        else if (_flag == 7) maxAllowPeriod = _value;
-        else if (_flag == 8) proposalFeeAmount = _value;
-        else if (_flag == 9) fundFeePercent = _value;
-        else if (_flag == 10) minDepositAmount = _value;
-        else if (_flag == 11) maxDepositAmount = _value;
-        else if (_flag == 12) maxMintFeePercent = _value;
-        else if (_flag == 13) availableVABAmount = _value;
-        else if (_flag == 14) boardVotePeriod = _value;
-        else if (_flag == 15) boardVoteWeight = _value;
-        else if (_flag == 16) rewardVotePeriod = _value;
-        else if (_flag == 17) subscriptionAmount = _value;
-        else if (_flag == 18) minVoteCount = _value;
-        else if (_flag == 19) minStakerCountPercent = _value;
+        if(_flag == 0) filmVotePeriod = _value;
+        else if(_flag == 1) agentVotePeriod = _value;
+        else if(_flag == 2) disputeGracePeriod = _value;
+        else if(_flag == 3) propertyVotePeriod = _value;
+        else if(_flag == 4) lockPeriod = _value;
+        else if(_flag == 5) rewardRate = _value;
+        else if(_flag == 6) filmRewardClaimPeriod = _value;
+        else if(_flag == 7) maxAllowPeriod = _value;
+        else if(_flag == 8) proposalFeeAmount = _value;
+        else if(_flag == 9) fundFeePercent = _value;
+        else if(_flag == 10) minDepositAmount = _value;
+        else if(_flag == 11) maxDepositAmount = _value;
+        else if(_flag == 12) maxMintFeePercent = _value;
+        else if(_flag == 13) availableVABAmount = _value;
+        else if(_flag == 14) boardVotePeriod = _value;
+        else if(_flag == 15) boardVoteWeight = _value;
+        else if(_flag == 16) rewardVotePeriod = _value;
+        else if(_flag == 17) subscriptionAmount = _value;
+        else if(_flag == 18) minVoteCount = _value;        
+        else if(_flag == 19) minStakerCountPercent = _value;                
     }
 
     /// @dev Update the rewardAddress for only testing in the testnet
-<<<<<<< HEAD
-    function updateDAOFundForTesting(address _address) external onlyDeployer {
-        DAO_FUND_REWARD = _address;
-    }
-=======
     // function updateDAOFundForTesting(address _address) external onlyDeployer {        
     //     DAO_FUND_REWARD = _address;    
     // }        
@@ -999,5 +767,4 @@
 
         availableVABAmount = _amount;
     }     
->>>>>>> ef335ec9
 }