const { utils } = require('ethers');

require('@nomiclabs/hardhat-waffle');
require('hardhat-deploy');
require('hardhat-deploy-ethers');
require('@nomiclabs/hardhat-etherscan');
require('hardhat-contract-sizer');
require('hardhat-gas-reporter');
require('solidity-coverage');
require('@nomicfoundation/hardhat-network-helpers');
require('dotenv').config();

task('accounts', 'Prints the list of accounts', async (taskArgs, hre) => {
  const accounts = await hre.ethers.getSigners();

  for (const account of accounts) {
    console.log(account.address);
  }
});

const alchemy_key = process.env.ALCHEMY_KEY;
const etherScan_api_key = process.env.ETHER_SCAN_API_KEY;
const bscScan_api_key = process.env.BSC_SCAN_API_KEY;
const polyScan_api_key = process.env.POLYGON_SCAN_API_KEY;
const avaxScan_api_key = process.env.AVAX_SCAN_API_KEY;

const mnemonic = process.env.MNEMONIC;
const privateKey = process.env.DEPLOY_PRIVATE_KEY;
const coinmarketcap_api_key = process.env.COINMARKETCAP_API_KEY;

const chainIds = {
  ganache: 1337,
  goerli: 5,
  hardhat: 31337,
  kovan: 42,
  mainnet: 1,
  rinkeby: 4,
  ropsten: 3,
  bscTest: 97, // BSC testnet
  bscMain: 56, // BSC mainnet
  mumbai: 80001, // Polygon testnet
  matic: 137, // Polygon mainnet
  fuji: 43113, // Avalance testnet
  avax: 43114 // Avalance mainnet
};
if (!mnemonic || !alchemy_key) {
  throw new Error('Please set your data in a .env file');
}

module.exports = {
  defaultNetwork: 'hardhat',
  gasReporter: {
    coinmarketcap: coinmarketcap_api_key,
    currency: 'USD',
    enabled: false
  },
  namedAccounts: {
    deployer: {
      default: 0,
      1: 0
    },
    dev: {
      default: 1
    },
    auditor: {
      default: 2
    },
    staker: {
      default: 3
    }
  },
  networks: {
    hardhat: {
      allowUnlimitedContractSize: true,
      chainId: chainIds.mumbai,
      saveDeployments: true,
      forking: {
        // url: `https://eth-goerli.alchemyapi.io/v2/${alchemy_key}`,
        // blockNumber: 11328709,
        url: `https://polygon-mumbai.g.alchemy.com/v2/${alchemy_key}`
      },
      // accounts: {
      //   mnemonic,
      // },
      // accounts: [
      //   {
      //     privateKey: privateKey,
      //     balance: "1000000000000000000000000000"
      //   }
      // ],

      // gasPrice: 22500000000,
      gasMultiplier: 2
      // throwOnTransactionFailures: true,
      // blockGasLimit: 1245000000
    },
    // Ethereum mainnet
    mainnet: {
      url: `https://eth-mainnet.alchemyapi.io/v2/${alchemy_key}`,
      accounts: [privateKey],
      chainId: chainIds.mainnet,
      live: false,
      saveDeployments: true
    },
    // Ethereum testnet(Goerli)
    goerli: {
      url: `https://eth-goerli.alchemyapi.io/v2/${alchemy_key}`,
      accounts: [privateKey],
      chainId: chainIds.goerli,
      live: false,
      saveDeployments: true,
      tags: ['staging'],
      gasPrice: 5000000000,
      gasMultiplier: 2
    },
    // BSC testnet
    bscTest: {
      url: 'https://data-seed-prebsc-1-s1.binance.org:8545',
      chainId: chainIds.bscTest,
      accounts: [privateKey],
      live: true,
      saveDeployments: true,
      gasMultiplier: 2
    },
    // BSC mainnet
    bscMain: {
      url: 'https://bsc-dataseed.binance.org/',
      chainId: chainIds.bscMain,
      accounts: [privateKey],
      live: true,
      saveDeployments: true
    },
    // Polygon testnet
<<<<<<< HEAD
    mumbai: {
      url: 'https://rpc-mumbai.maticvigil.com',
=======
    mumbai: { 
      // url: "https://rpc-mumbai.maticvigil.com",
      url: "https://polygon-mumbai.g.alchemy.com/v2/MS1xXvCUQzKUdIBnUrKZpdx26AHMixO4",
>>>>>>> cc4811c2
      chainId: chainIds.mumbai,
      accounts: [privateKey],
      live: false,
      saveDeployments: true,
      gasPrice: 22500000000,
      gasMultiplier: 2
    },
    // Polygon mainnet
    matic: {
      url: 'https://polygon-rpc.com',
      chainId: chainIds.matic,
      accounts: [privateKey],
      live: true,
      saveDeployments: true
    },
    // Avalance testnet(Fuji: C-Chain)
    fuji: {
      url: 'https://api.avax-test.network/ext/C/rpc',
      gasPrice: 225000000000,
      chainId: chainIds.fuji,
      accounts: [privateKey]
    },
    // Avalance mainnet
    avax: {
      url: 'https://api.avax.network/ext/bc/C/rpc',
      gasPrice: 225000000000,
      chainId: chainIds.avax,
      accounts: {
        mnemonic
      },
      live: true,
      saveDeployments: true
    }
  },
  etherscan: {
    // apiKey: etherScan_api_key
    // apiKey: bscScan_api_key
    apiKey: polyScan_api_key
    // apiKey: avaxScan_api_key
  },
  paths: {
    deploy: 'deploy',
    deployments: 'deployments',
    sources: 'contracts',
    tests: 'test'
  },
  mocha: {
    timeout: 500000
  },
  solidity: {
    compilers: [
      {
        version: '0.8.4',
        settings: {
          optimizer: {
            enabled: true,
            runs: 200
          }
        }
      }
    ]
  }
};<|MERGE_RESOLUTION|>--- conflicted
+++ resolved
@@ -1,204 +1,199 @@
-const { utils } = require('ethers');
+const { utils } = require("ethers")
 
-require('@nomiclabs/hardhat-waffle');
-require('hardhat-deploy');
-require('hardhat-deploy-ethers');
-require('@nomiclabs/hardhat-etherscan');
-require('hardhat-contract-sizer');
-require('hardhat-gas-reporter');
-require('solidity-coverage');
-require('@nomicfoundation/hardhat-network-helpers');
-require('dotenv').config();
+require("@nomiclabs/hardhat-waffle")
+require("hardhat-deploy")
+require("hardhat-deploy-ethers")
+require("@nomiclabs/hardhat-etherscan")
+require("hardhat-contract-sizer")
+require("hardhat-gas-reporter")
+require("solidity-coverage")
+require("@nomicfoundation/hardhat-network-helpers")
+require("dotenv").config()
 
-task('accounts', 'Prints the list of accounts', async (taskArgs, hre) => {
-  const accounts = await hre.ethers.getSigners();
+task("accounts", "Prints the list of accounts", async (taskArgs, hre) => {
+    const accounts = await hre.ethers.getSigners()
 
-  for (const account of accounts) {
-    console.log(account.address);
-  }
-});
+    for (const account of accounts) {
+        console.log(account.address)
+    }
+})
 
-const alchemy_key = process.env.ALCHEMY_KEY;
-const etherScan_api_key = process.env.ETHER_SCAN_API_KEY;
-const bscScan_api_key = process.env.BSC_SCAN_API_KEY;
-const polyScan_api_key = process.env.POLYGON_SCAN_API_KEY;
-const avaxScan_api_key = process.env.AVAX_SCAN_API_KEY;
+const alchemy_key = process.env.ALCHEMY_KEY
+const etherScan_api_key = process.env.ETHER_SCAN_API_KEY
+const bscScan_api_key = process.env.BSC_SCAN_API_KEY
+const polyScan_api_key = process.env.POLYGON_SCAN_API_KEY
+const avaxScan_api_key = process.env.AVAX_SCAN_API_KEY
 
-const mnemonic = process.env.MNEMONIC;
-const privateKey = process.env.DEPLOY_PRIVATE_KEY;
-const coinmarketcap_api_key = process.env.COINMARKETCAP_API_KEY;
+const mnemonic = process.env.MNEMONIC
+const privateKey = process.env.DEPLOY_PRIVATE_KEY
+const coinmarketcap_api_key = process.env.COINMARKETCAP_API_KEY
 
 const chainIds = {
-  ganache: 1337,
-  goerli: 5,
-  hardhat: 31337,
-  kovan: 42,
-  mainnet: 1,
-  rinkeby: 4,
-  ropsten: 3,
-  bscTest: 97, // BSC testnet
-  bscMain: 56, // BSC mainnet
-  mumbai: 80001, // Polygon testnet
-  matic: 137, // Polygon mainnet
-  fuji: 43113, // Avalance testnet
-  avax: 43114 // Avalance mainnet
-};
+    ganache: 1337,
+    goerli: 5,
+    hardhat: 31337,
+    kovan: 42,
+    mainnet: 1,
+    rinkeby: 4,
+    ropsten: 3,
+    bscTest: 97, // BSC testnet
+    bscMain: 56, // BSC mainnet
+    mumbai: 80001, // Polygon testnet
+    matic: 137, // Polygon mainnet
+    fuji: 43113, // Avalance testnet
+    avax: 43114, // Avalance mainnet
+}
 if (!mnemonic || !alchemy_key) {
-  throw new Error('Please set your data in a .env file');
+    throw new Error("Please set your data in a .env file")
 }
 
 module.exports = {
-  defaultNetwork: 'hardhat',
-  gasReporter: {
-    coinmarketcap: coinmarketcap_api_key,
-    currency: 'USD',
-    enabled: false
-  },
-  namedAccounts: {
-    deployer: {
-      default: 0,
-      1: 0
+    defaultNetwork: "hardhat",
+    gasReporter: {
+        coinmarketcap: coinmarketcap_api_key,
+        currency: "USD",
+        enabled: false,
     },
-    dev: {
-      default: 1
+    namedAccounts: {
+        deployer: {
+            default: 0,
+            1: 0,
+        },
+        dev: {
+            default: 1,
+        },
+        auditor: {
+            default: 2,
+        },
+        staker: {
+            default: 3,
+        },
     },
-    auditor: {
-      default: 2
+    networks: {
+        hardhat: {
+            allowUnlimitedContractSize: true,
+            chainId: chainIds.mumbai,
+            saveDeployments: true,
+            forking: {
+                // url: `https://eth-goerli.alchemyapi.io/v2/${alchemy_key}`,
+                // blockNumber: 11328709,
+                url: `https://polygon-mumbai.g.alchemy.com/v2/${alchemy_key}`,
+            },
+            // accounts: {
+            //   mnemonic,
+            // },
+            // accounts: [
+            //   {
+            //     privateKey: privateKey,
+            //     balance: "1000000000000000000000000000"
+            //   }
+            // ],
+
+            // gasPrice: 22500000000,
+            gasMultiplier: 2,
+            // throwOnTransactionFailures: true,
+            // blockGasLimit: 1245000000
+        },
+        // Ethereum mainnet
+        mainnet: {
+            url: `https://eth-mainnet.alchemyapi.io/v2/${alchemy_key}`,
+            accounts: [privateKey],
+            chainId: chainIds.mainnet,
+            live: false,
+            saveDeployments: true,
+        },
+        // Ethereum testnet(Goerli)
+        goerli: {
+            url: `https://eth-goerli.alchemyapi.io/v2/${alchemy_key}`,
+            accounts: [privateKey],
+            chainId: chainIds.goerli,
+            live: false,
+            saveDeployments: true,
+            tags: ["staging"],
+            gasPrice: 5000000000,
+            gasMultiplier: 2,
+        },
+        // BSC testnet
+        bscTest: {
+            url: "https://data-seed-prebsc-1-s1.binance.org:8545",
+            chainId: chainIds.bscTest,
+            accounts: [privateKey],
+            live: true,
+            saveDeployments: true,
+            gasMultiplier: 2,
+        },
+        // BSC mainnet
+        bscMain: {
+            url: "https://bsc-dataseed.binance.org/",
+            chainId: chainIds.bscMain,
+            accounts: [privateKey],
+            live: true,
+            saveDeployments: true,
+        },
+        // Polygon testnet
+        mumbai: {
+            // url: "https://rpc-mumbai.maticvigil.com",
+            url: "https://polygon-mumbai.g.alchemy.com/v2/MS1xXvCUQzKUdIBnUrKZpdx26AHMixO4",
+            chainId: chainIds.mumbai,
+            accounts: [privateKey],
+            live: false,
+            saveDeployments: true,
+            gasPrice: 22500000000,
+            gasMultiplier: 2,
+        },
+        // Polygon mainnet
+        matic: {
+            url: "https://polygon-rpc.com",
+            chainId: chainIds.matic,
+            accounts: [privateKey],
+            live: true,
+            saveDeployments: true,
+        },
+        // Avalance testnet(Fuji: C-Chain)
+        fuji: {
+            url: "https://api.avax-test.network/ext/C/rpc",
+            gasPrice: 225000000000,
+            chainId: chainIds.fuji,
+            accounts: [privateKey],
+        },
+        // Avalance mainnet
+        avax: {
+            url: "https://api.avax.network/ext/bc/C/rpc",
+            gasPrice: 225000000000,
+            chainId: chainIds.avax,
+            accounts: {
+                mnemonic,
+            },
+            live: true,
+            saveDeployments: true,
+        },
     },
-    staker: {
-      default: 3
-    }
-  },
-  networks: {
-    hardhat: {
-      allowUnlimitedContractSize: true,
-      chainId: chainIds.mumbai,
-      saveDeployments: true,
-      forking: {
-        // url: `https://eth-goerli.alchemyapi.io/v2/${alchemy_key}`,
-        // blockNumber: 11328709,
-        url: `https://polygon-mumbai.g.alchemy.com/v2/${alchemy_key}`
-      },
-      // accounts: {
-      //   mnemonic,
-      // },
-      // accounts: [
-      //   {
-      //     privateKey: privateKey,
-      //     balance: "1000000000000000000000000000"
-      //   }
-      // ],
-
-      // gasPrice: 22500000000,
-      gasMultiplier: 2
-      // throwOnTransactionFailures: true,
-      // blockGasLimit: 1245000000
+    etherscan: {
+        // apiKey: etherScan_api_key
+        // apiKey: bscScan_api_key
+        apiKey: polyScan_api_key,
+        // apiKey: avaxScan_api_key
     },
-    // Ethereum mainnet
-    mainnet: {
-      url: `https://eth-mainnet.alchemyapi.io/v2/${alchemy_key}`,
-      accounts: [privateKey],
-      chainId: chainIds.mainnet,
-      live: false,
-      saveDeployments: true
+    paths: {
+        deploy: "deploy",
+        deployments: "deployments",
+        sources: "contracts",
+        tests: "test",
     },
-    // Ethereum testnet(Goerli)
-    goerli: {
-      url: `https://eth-goerli.alchemyapi.io/v2/${alchemy_key}`,
-      accounts: [privateKey],
-      chainId: chainIds.goerli,
-      live: false,
-      saveDeployments: true,
-      tags: ['staging'],
-      gasPrice: 5000000000,
-      gasMultiplier: 2
+    mocha: {
+        timeout: 500000,
     },
-    // BSC testnet
-    bscTest: {
-      url: 'https://data-seed-prebsc-1-s1.binance.org:8545',
-      chainId: chainIds.bscTest,
-      accounts: [privateKey],
-      live: true,
-      saveDeployments: true,
-      gasMultiplier: 2
+    solidity: {
+        compilers: [
+            {
+                version: "0.8.4",
+                settings: {
+                    optimizer: {
+                        enabled: true,
+                        runs: 200,
+                    },
+                },
+            },
+        ],
     },
-    // BSC mainnet
-    bscMain: {
-      url: 'https://bsc-dataseed.binance.org/',
-      chainId: chainIds.bscMain,
-      accounts: [privateKey],
-      live: true,
-      saveDeployments: true
-    },
-    // Polygon testnet
-<<<<<<< HEAD
-    mumbai: {
-      url: 'https://rpc-mumbai.maticvigil.com',
-=======
-    mumbai: { 
-      // url: "https://rpc-mumbai.maticvigil.com",
-      url: "https://polygon-mumbai.g.alchemy.com/v2/MS1xXvCUQzKUdIBnUrKZpdx26AHMixO4",
->>>>>>> cc4811c2
-      chainId: chainIds.mumbai,
-      accounts: [privateKey],
-      live: false,
-      saveDeployments: true,
-      gasPrice: 22500000000,
-      gasMultiplier: 2
-    },
-    // Polygon mainnet
-    matic: {
-      url: 'https://polygon-rpc.com',
-      chainId: chainIds.matic,
-      accounts: [privateKey],
-      live: true,
-      saveDeployments: true
-    },
-    // Avalance testnet(Fuji: C-Chain)
-    fuji: {
-      url: 'https://api.avax-test.network/ext/C/rpc',
-      gasPrice: 225000000000,
-      chainId: chainIds.fuji,
-      accounts: [privateKey]
-    },
-    // Avalance mainnet
-    avax: {
-      url: 'https://api.avax.network/ext/bc/C/rpc',
-      gasPrice: 225000000000,
-      chainId: chainIds.avax,
-      accounts: {
-        mnemonic
-      },
-      live: true,
-      saveDeployments: true
-    }
-  },
-  etherscan: {
-    // apiKey: etherScan_api_key
-    // apiKey: bscScan_api_key
-    apiKey: polyScan_api_key
-    // apiKey: avaxScan_api_key
-  },
-  paths: {
-    deploy: 'deploy',
-    deployments: 'deployments',
-    sources: 'contracts',
-    tests: 'test'
-  },
-  mocha: {
-    timeout: 500000
-  },
-  solidity: {
-    compilers: [
-      {
-        version: '0.8.4',
-        settings: {
-          optimizer: {
-            enabled: true,
-            runs: 200
-          }
-        }
-      }
-    ]
-  }
-};+}